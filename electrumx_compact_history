--- conflicted
+++ resolved
@@ -2,59 +2,6 @@
 # -*- coding: utf-8 ; mode: python -*-
 import os
 import sys
-<<<<<<< HEAD
-import traceback
-from os import environ
-
-from electrumx import Env
-from electrumx.server.db import DB
-
-
-async def compact_history():
-    if sys.version_info < (3, 7):
-        raise RuntimeError('Python >= 3.7 is required to run ElectrumX')
-
-    environ['DAEMON_URL'] = ''   # Avoid Env erroring out
-    env = Env()
-    db = DB(env)
-    await db.open_for_compacting()
-
-    assert not db.first_sync
-    history = db.history
-    # Continue where we left off, if interrupted
-    if history.comp_cursor == -1:
-        history.comp_cursor = 0
-
-    history.comp_flush_count = max(history.comp_flush_count, 1)
-    limit = 8 * 1000 * 1000
-    while history.comp_cursor != -1:
-        history._compact_history(limit)
-
-    eventlog = db.eventlog
-    # Continue where we left off, if interrupted
-    if eventlog.comp_cursor == -1:
-        eventlog.comp_cursor = 0
-    eventlog.comp_flush_count = max(eventlog.comp_flush_count, 1)
-    limit = 8 * 1000 * 1000
-    while eventlog.comp_cursor != -1:
-        eventlog._compact_history(limit)
-
-    # When completed also update the UTXO flush count
-    db.set_flush_count(history.flush_count)
-
-def main():
-    logging.basicConfig(level=logging.INFO)
-    logging.info('Starting history compaction...')
-    loop = asyncio.get_event_loop()
-    try:
-        loop.run_until_complete(compact_history())
-    except Exception:
-        traceback.print_exc()
-        logging.critical('History compaction terminated abnormally')
-    else:
-        logging.info('History compaction complete')
-=======
->>>>>>> be58fd8f
 
 
 if __name__ == '__main__':
