--- conflicted
+++ resolved
@@ -625,7 +625,6 @@
         ), tx_hash, self.cursor - start
 
 
-<<<<<<< HEAD
 class DeserializerQtum(DeserializerSegWit):
 
     def read_varint(self):
@@ -633,19 +632,4 @@
         set _read_varint to public
         :return: int
         '''
-        return self._read_varint()
-=======
-class DeserializerSmartCash(Deserializer):
-
-    @staticmethod
-    def keccak(data):
-        from Cryptodome.Hash import keccak
-        keccak_hash = keccak.new(digest_bits=256)
-        keccak_hash.update(data)
-        return keccak_hash.digest()
-
-    def read_tx_and_hash(self):
-        from electrumx.lib.hash import sha256
-        start = self.cursor
-        return self.read_tx(), sha256(self.binary[start:self.cursor])
->>>>>>> 5c1f3b9d
+        return self._read_varint()