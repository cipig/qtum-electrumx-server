--- conflicted
+++ resolved
@@ -316,13 +316,6 @@
     return result, client_min
 
 
-<<<<<<< HEAD
-unpack_int32_from = Struct('<i').unpack_from
-unpack_int64_from = Struct('<q').unpack_from
-unpack_uint16_from = Struct('<H').unpack_from
-unpack_uint32_from = Struct('<I').unpack_from
-unpack_uint64_from = Struct('<Q').unpack_from
-=======
 struct_le_i = Struct('<i')
 struct_le_q = Struct('<q')
 struct_le_H = Struct('<H')
@@ -348,12 +341,10 @@
 pack_be_uint16 = struct_be_H.pack
 pack_be_uint32 = struct_be_I.pack
 pack_byte = structB.pack
->>>>>>> 5c1f3b9d
 
 hex_to_bytes = bytes.fromhex
 
 
-<<<<<<< HEAD
 TOKEN_TRANSFER_TOPIC = 'ddf252ad1be2c89b69c2b068fc378daa952ba7f163c4a11628f55a4df523b3ef'
 
 
@@ -369,7 +360,8 @@
     else:
         parsed = None
     return parsed
-=======
+
+
 def pack_varint(n):
     if n < 253:
         return pack_byte(n)
@@ -382,4 +374,3 @@
 
 def pack_varbytes(data):
     return pack_varint(len(data)) + data
->>>>>>> 5c1f3b9d
