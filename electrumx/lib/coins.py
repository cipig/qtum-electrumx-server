# Copyright (c) 2016-2017, Neil Booth
# Copyright (c) 2017, the ElectrumX authors
#
# All rights reserved.
#
# The MIT License (MIT)
#
# Permission is hereby granted, free of charge, to any person obtaining
# a copy of this software and associated documentation files (the
# "Software"), to deal in the Software without restriction, including
# without limitation the rights to use, copy, modify, merge, publish,
# distribute, sublicense, and/or sell copies of the Software, and to
# permit persons to whom the Software is furnished to do so, subject to
# the following conditions:
#
# The above copyright notice and this permission notice shall be
# included in all copies or substantial portions of the Software.
#
# THE SOFTWARE IS PROVIDED "AS IS", WITHOUT WARRANTY OF ANY KIND,
# EXPRESS OR IMPLIED, INCLUDING BUT NOT LIMITED TO THE WARRANTIES OF
# MERCHANTABILITY, FITNESS FOR A PARTICULAR PURPOSE AND
# NONINFRINGEMENT. IN NO EVENT SHALL THE AUTHORS OR COPYRIGHT HOLDERS BE
# LIABLE FOR ANY CLAIM, DAMAGES OR OTHER LIABILITY, WHETHER IN AN ACTION
# OF CONTRACT, TORT OR OTHERWISE, ARISING FROM, OUT OF OR IN CONNECTION
# WITH THE SOFTWARE OR THE USE OR OTHER DEALINGS IN THE SOFTWARE.

'''Module providing coin abstraction.

Anything coin-specific should go in this file and be subclassed where
necessary for appropriate handling.
'''

from collections import namedtuple
import re
import struct
from decimal import Decimal
from hashlib import sha256
from functools import partial

import electrumx.lib.util as util
from electrumx.lib.hash import Base58, hash160, double_sha256, hash_to_hex_str
<<<<<<< HEAD
from electrumx.lib.hash import HASHX_LEN, HASHY_LEN
from electrumx.lib.script import ScriptPubKey, OpCodes
import electrumx.lib.tx as lib_tx
=======
from electrumx.lib.hash import HASHX_LEN, hex_str_to_hash
from electrumx.lib.script import (_match_ops, Script, ScriptError,
                                  ScriptPubKey, OpCodes)
import electrumx.lib.tx as lib_tx
import electrumx.lib.tx_dash as lib_tx_dash
import electrumx.lib.tx_axe as lib_tx_axe
>>>>>>> bec0ec58
import electrumx.server.block_processor as block_proc
import electrumx.server.daemon as daemon
from electrumx.server.session import ElectrumX


Block = namedtuple("Block", "raw header transactions")


class CoinError(Exception):
    '''Exception raised for coin-related errors.'''


class Coin(object):
    '''Base class of coin hierarchy.'''

    REORG_LIMIT = 200
    # Not sure if these are coin-specific
    RPC_URL_REGEX = re.compile('.+@(\\[[0-9a-fA-F:]+\\]|[^:]+)(:[0-9]+)?')
    VALUE_PER_COIN = 100000000
    CHUNK_SIZE = 2016
    BASIC_HEADER_SIZE = 80
    STATIC_BLOCK_HEADERS = True
    SESSIONCLS = ElectrumX
    DEFAULT_MAX_SEND = 1000000
    DESERIALIZER = lib_tx.Deserializer
    DAEMON = daemon.Daemon
    BLOCK_PROCESSOR = block_proc.BlockProcessor
    HEADER_VALUES = ('version', 'prev_block_hash', 'merkle_root', 'timestamp',
                     'bits', 'nonce')
    HEADER_UNPACK = struct.Struct('< I 32s 32s I I I').unpack_from
    MEMPOOL_HISTOGRAM_REFRESH_SECS = 500
    P2PKH_VERBYTE = bytes.fromhex("00")
    P2SH_VERBYTES = [bytes.fromhex("05")]
    XPUB_VERBYTES = bytes('????', 'utf-8')
    XPRV_VERBYTES = bytes('????', 'utf-8')
    WIF_BYTE = bytes.fromhex("80")
    ENCODE_CHECK = Base58.encode_check
    DECODE_CHECK = Base58.decode_check
    GENESIS_HASH = ('000000000019d6689c085ae165831e93'
                    '4ff763ae46a2a6c172b3f1b60a8ce26f')
    GENESIS_ACTIVATION = 100_000_000
    # Peer discovery
    PEER_DEFAULT_PORTS = {'t': '50001', 's': '50002'}
    PEERS = []
    CRASH_CLIENT_VER = None
    BLACKLIST_URL = None

    @classmethod
    def lookup_coin_class(cls, name, net):
        '''Return a coin class given name and network.

        Raise an exception if unrecognised.'''
        req_attrs = ['TX_COUNT', 'TX_COUNT_HEIGHT', 'TX_PER_BLOCK']
        for coin in util.subclasses(Coin):
            if (coin.NAME.lower() == name.lower() and
                    coin.NET.lower() == net.lower()):
                coin_req_attrs = req_attrs.copy()
                missing = [attr for attr in coin_req_attrs
                           if not hasattr(coin, attr)]
                if missing:
                    raise CoinError('coin {} missing {} attributes'
                                    .format(name, missing))
                return coin
        raise CoinError('unknown coin {} and network {} combination'
                        .format(name, net))

    @classmethod
    def sanitize_url(cls, url):
        # Remove surrounding ws and trailing /s
        url = url.strip().rstrip('/')
        match = cls.RPC_URL_REGEX.match(url)
        if not match:
            raise CoinError('invalid daemon URL: "{}"'.format(url))
        if match.groups()[1] is None:
            url += ':{:d}'.format(cls.RPC_PORT)
        if not url.startswith('http://') and not url.startswith('https://'):
            url = 'http://' + url
        return url + '/'

    @classmethod
    def max_fetch_blocks(cls, height):
        if height < 130000:
            return 1000
        return 100

    @classmethod
    def genesis_block(cls, block):
        '''Check the Genesis block is the right one for this coin.

        Return the block less its unspendable coinbase.
        '''
        header = cls.block_header(block, 0)
        header_hex_hash = hash_to_hex_str(cls.header_hash(header))
        if header_hex_hash != cls.GENESIS_HASH:
            raise CoinError('genesis block has hash {} expected {}'
                            .format(header_hex_hash, cls.GENESIS_HASH))

        return header + bytes(1)

    @classmethod
    def hashX_from_script(cls, script):
        '''Returns a hashX from a script.'''
        return sha256(script).digest()[:HASHX_LEN]

    @staticmethod
    def lookup_xverbytes(verbytes):
        '''Return a (is_xpub, coin_class) pair given xpub/xprv verbytes.'''
        # Order means BTC testnet will override NMC testnet
        for coin in util.subclasses(Coin):
            if verbytes == coin.XPUB_VERBYTES:
                return True, coin
            if verbytes == coin.XPRV_VERBYTES:
                return False, coin
        raise CoinError('version bytes unrecognised')

    @classmethod
    def address_to_hashX(cls, address):
        '''Return a hashX given a coin address.'''
        return cls.hashX_from_script(cls.pay_to_address_script(address))

    @classmethod
    def P2PKH_address_from_hash160(cls, hash160):
        '''Return a P2PKH address given a public key.'''
        assert len(hash160) == 20
        return cls.ENCODE_CHECK(cls.P2PKH_VERBYTE + hash160)

    @classmethod
    def P2PKH_address_from_pubkey(cls, pubkey):
        '''Return a coin address given a public key.'''
        return cls.P2PKH_address_from_hash160(hash160(pubkey))

    @classmethod
    def P2SH_address_from_hash160(cls, hash160):
        '''Return a coin address given a hash160.'''
        assert len(hash160) == 20
        return cls.ENCODE_CHECK(cls.P2SH_VERBYTES[0] + hash160)

    @classmethod
    def hash160_to_P2PKH_script(cls, hash160):
        return ScriptPubKey.P2PKH_script(hash160)

    @classmethod
    def hash160_to_P2PKH_hashX(cls, hash160):
        return cls.hashX_from_script(cls.hash160_to_P2PKH_script(hash160))

    @classmethod
    def pay_to_address_script(cls, address):
        '''Return a pubkey script that pays to a pubkey hash.

        Pass the address (either P2PKH or P2SH) in base58 form.
        '''
        raw = cls.DECODE_CHECK(address)

        # Require version byte(s) plus hash160.
        verbyte = -1
        verlen = len(raw) - 20
        if verlen > 0:
            verbyte, hash160 = raw[:verlen], raw[verlen:]

        if verbyte == cls.P2PKH_VERBYTE:
            return cls.hash160_to_P2PKH_script(hash160)
        if verbyte in cls.P2SH_VERBYTES:
            return ScriptPubKey.P2SH_script(hash160)

        raise CoinError('invalid address: {}'.format(address))

    @classmethod
    def privkey_WIF(cls, privkey_bytes, compressed):
        '''Return the private key encoded in Wallet Import Format.'''
        payload = bytearray(cls.WIF_BYTE) + privkey_bytes
        if compressed:
            payload.append(0x01)
        return cls.ENCODE_CHECK(payload)

    @classmethod
    def header_hash(cls, header):
        '''Given a header return hash'''
        return double_sha256(header)

    @classmethod
    def header_prevhash(cls, header):
        '''Given a header return previous hash'''
        return header[4:36]

    @classmethod
    def static_header_offset(cls, height):
        '''Given a header height return its offset in the headers file.

        If header sizes change at some point, this is the only code
        that needs updating.'''
        assert cls.STATIC_BLOCK_HEADERS
        return height * cls.BASIC_HEADER_SIZE

    @classmethod
    def static_header_len(cls, height):
        '''Given a header height return its length.'''
        return (cls.static_header_offset(height + 1)
                - cls.static_header_offset(height))

    @classmethod
    def block_header(cls, block, height):
        '''Returns the block header given a block and its height.'''
        return block[:cls.static_header_len(height)]

    @classmethod
    def block(cls, raw_block, height):
        '''Return a Block namedtuple given a raw block and its height.'''
        header = cls.block_header(raw_block, height)
        txs = cls.DESERIALIZER(raw_block, start=len(header)).read_tx_block()
        return Block(raw_block, header, txs)

    @classmethod
    def decimal_value(cls, value):
        '''Return the number of standard coin units as a Decimal given a
        quantity of smallest units.

        For example 1 BTC is returned for 100 million satoshis.
        '''
        return Decimal(value) / cls.VALUE_PER_COIN

    @classmethod
    def warn_old_client_on_tx_broadcast(cls, _client_ver):
        return False

<<<<<<< HEAD
=======

class AuxPowMixin(object):
    STATIC_BLOCK_HEADERS = False
    DESERIALIZER = lib_tx.DeserializerAuxPow
    SESSIONCLS = AuxPoWElectrumX
    TRUNCATED_HEADER_SIZE = 80
    # AuxPoW headers are significantly larger, so the DEFAULT_MAX_SEND from
    # Bitcoin is insufficient.  In Namecoin mainnet, 5 MB wasn't enough to
    # sync, while 10 MB worked fine.
    DEFAULT_MAX_SEND = 10000000

    @classmethod
    def header_hash(cls, header):
        '''Given a header return hash'''
        return double_sha256(header[:cls.BASIC_HEADER_SIZE])

    @classmethod
    def block_header(cls, block, height):
        '''Return the AuxPow block header bytes'''
        deserializer = cls.DESERIALIZER(block)
        return deserializer.read_header(cls.BASIC_HEADER_SIZE)


class EquihashMixin(object):
    STATIC_BLOCK_HEADERS = False
    BASIC_HEADER_SIZE = 140  # Excluding Equihash solution
    DESERIALIZER = lib_tx.DeserializerEquihash
    HEADER_VALUES = ('version', 'prev_block_hash', 'merkle_root', 'reserved',
                     'timestamp', 'bits', 'nonce')
    HEADER_UNPACK = struct.Struct('< I 32s 32s 32s I I 32s').unpack_from

    @classmethod
    def block_header(cls, block, height):
        '''Return the block header bytes'''
        deserializer = cls.DESERIALIZER(block)
        return deserializer.read_header(cls.BASIC_HEADER_SIZE)


class ScryptMixin(object):

    DESERIALIZER = lib_tx.DeserializerTxTime
    HEADER_HASH = None

    @classmethod
    def header_hash(cls, header):
        '''Given a header return the hash.'''
        if cls.HEADER_HASH is None:
            import scrypt
            cls.HEADER_HASH = lambda x: scrypt.hash(x, x, 1024, 1, 1, 32)

        version, = util.unpack_le_uint32_from(header)
        if version > 6:
            return super().header_hash(header)
        else:
            return cls.HEADER_HASH(header)


class KomodoMixin(object):
    P2PKH_VERBYTE = bytes.fromhex("3C")
    P2SH_VERBYTES = [bytes.fromhex("55")]
    WIF_BYTE = bytes.fromhex("BC")
    GENESIS_HASH = ('027e3758c3a65b12aa1046462b486d0a'
                    '63bfa1beae327897f56c5cfb7daaae71')
    DESERIALIZER = lib_tx.DeserializerZcash


class BitcoinMixin(object):
    SHORTNAME = "BTC"
    NET = "mainnet"
    XPUB_VERBYTES = bytes.fromhex("0488b21e")
    XPRV_VERBYTES = bytes.fromhex("0488ade4")
    RPC_PORT = 8332


class NameMixin(object):
    DATA_PUSH_MULTIPLE = -2

    @classmethod
    def interpret_name_prefix(cls, script, possible_ops):
        """Interprets a potential name prefix

        Checks if the given script has a name prefix.  If it has, the
        name prefix is split off the actual address script, and its parsed
        fields (e.g. the name) returned.

        possible_ops must be an array of arrays, defining the structures
        of name prefixes to look out for.  Each array can consist of
        actual opcodes, -1 for ignored data placeholders, -2 for
        multiple ignored data placeholders and strings for named placeholders.
        Whenever a data push matches a named placeholder,
        the corresponding value is put into a dictionary the placeholder name
        as key, and the dictionary of matches is returned."""

        try:
            ops = Script.get_ops(script)
        except ScriptError:
            return None, script

        name_op_count = None
        for pops in possible_ops:
            # Start by translating named placeholders to -1 values, and
            # keeping track of which op they corresponded to.
            template = []
            named_index = {}

            n = len(pops)
            offset = 0
            for i, op in enumerate(pops):
                if op == cls.DATA_PUSH_MULTIPLE:
                    # Emercoin stores value in multiple placeholders
                    # Script structure: https://git.io/fjuRu
                    added, template = cls._add_data_placeholders_to_template(ops[i:], template)
                    offset += added - 1  # subtract the "DATA_PUSH_MULTIPLE" opcode
                elif type(op) == str:
                    template.append(-1)
                    named_index[op] = i + offset
                else:
                    template.append(op)
            n += offset

            if not _match_ops(ops[:n], template):
                continue

            name_op_count = n
            named_values = {key: ops[named_index[key]] for key in named_index}
            break

        if name_op_count is None:
            return None, script

        name_end_pos = cls.find_end_position_of_name(script, name_op_count)

        address_script = script[name_end_pos:]
        return named_values, address_script

    @classmethod
    def _add_data_placeholders_to_template(cls, opcodes, template):
        num_dp = cls._read_data_placeholders_count(opcodes)
        num_2drop = num_dp // 2
        num_drop = num_dp % 2

        two_drops = [OpCodes.OP_2DROP for _ in range(num_2drop)]
        one_drops = [OpCodes.OP_DROP for _ in range(num_drop)]

        elements_added = num_dp + num_2drop + num_drop
        placeholders = [-1 for _ in range(num_dp)]
        drops = two_drops + one_drops

        return elements_added, template + placeholders + drops

    @classmethod
    def _read_data_placeholders_count(cls, opcodes):
        data_placeholders = 0

        for opcode in opcodes:
            if type(opcode) == tuple:
                data_placeholders += 1
            else:
                break

        return data_placeholders

    @staticmethod
    def find_end_position_of_name(script, length):
        """Finds the end position of the name data

        Given the number of opcodes in the name prefix (length), returns the
        index into the byte array of where the name prefix ends."""
        n = 0
        for _i in range(length):
            # Content of this loop is copied from Script.get_ops's loop
            op = script[n]
            n += 1

            if op <= OpCodes.OP_PUSHDATA4:
                # Raw bytes follow
                if op < OpCodes.OP_PUSHDATA1:
                    dlen = op
                elif op == OpCodes.OP_PUSHDATA1:
                    dlen = script[n]
                    n += 1
                elif op == OpCodes.OP_PUSHDATA2:
                    dlen, = struct.unpack('<H', script[n: n + 2])
                    n += 2
                else:
                    dlen, = struct.unpack('<I', script[n: n + 4])
                    n += 4
                if n + dlen > len(script):
                    raise IndexError
                n += dlen

        return n


class NameIndexMixin(NameMixin):
    """Shared definitions for coins that have a name index

    This class defines common functions and logic for coins that have
    a name index in addition to the index by address / script."""

    BLOCK_PROCESSOR = block_proc.NameIndexBlockProcessor

    @classmethod
    def build_name_index_script(cls, name):
        """Returns the script by which names are indexed"""

        from electrumx.lib.script import Script

        res = bytearray()
        res.append(cls.OP_NAME_UPDATE)
        res.extend(Script.push_data(name))
        res.extend(Script.push_data(bytes([])))
        res.append(OpCodes.OP_2DROP)
        res.append(OpCodes.OP_DROP)
        res.append(OpCodes.OP_RETURN)

        return bytes(res)

    @classmethod
    def split_name_script(cls, script):
        named_values, address_script = cls.interpret_name_prefix(script, cls.NAME_OPERATIONS)
        if named_values is None or "name" not in named_values:
            return None, address_script

        name_index_script = cls.build_name_index_script(named_values["name"][1])
        return name_index_script, address_script

    @classmethod
    def hashX_from_script(cls, script):
        _, address_script = cls.split_name_script(script)
        return super().hashX_from_script(address_script)

    @classmethod
    def address_from_script(cls, script):
        _, address_script = cls.split_name_script(script)
        return super().address_from_script(address_script)

    @classmethod
    def name_hashX_from_script(cls, script):
        name_index_script, _ = cls.split_name_script(script)
        if name_index_script is None:
            return None

        return super().hashX_from_script(name_index_script)


class HOdlcoin(Coin):
    NAME = "HOdlcoin"
    SHORTNAME = "HODLC"
    NET = "mainnet"
    BASIC_HEADER_SIZE = 88
    P2PKH_VERBYTE = bytes.fromhex("28")
    WIF_BYTE = bytes.fromhex("a8")
    GENESIS_HASH = ('008872e5582924544e5c707ee4b839bb'
                    '82c28a9e94e917c94b40538d5658c04b')
    DESERIALIZER = lib_tx.DeserializerSegWit
    TX_COUNT = 258858
    TX_COUNT_HEIGHT = 382138
    TX_PER_BLOCK = 5


class BitcoinSV(BitcoinMixin, Coin):
    NAME = "BitcoinSV"
    SHORTNAME = "BSV"
    TX_COUNT = 267318795
    TX_COUNT_HEIGHT = 557037
    TX_PER_BLOCK = 400
    PEERS = [
        'electrumx.bitcoinsv.io s',
        'satoshi.vision.cash s',
        'sv.usebsv.com s t',
        'sv.jochen-hoenicke.de s t',
        'sv.satoshi.io s t',
    ]
    GENESIS_ACTIVATION = 620_538


class BitcoinCash(BitcoinMixin, Coin):
    NAME = "BitcoinCashABC"   # Some releases later remove the ABC suffix
    SHORTNAME = "BCH"
    TX_COUNT = 265479628
    TX_COUNT_HEIGHT = 556592
    TX_PER_BLOCK = 400
    PEERS = [
        'bch.imaginary.cash s t',
        'electroncash.dk s t',
        'wallet.satoshiscoffeehouse.com s t',
    ]
    BLOCK_PROCESSOR = block_proc.LTORBlockProcessor

    @classmethod
    def warn_old_client_on_tx_broadcast(cls, client_ver):
        if client_ver < (3, 3, 4):
            return ('<br/><br/>'
                    'Your transaction was successfully broadcast.<br/><br/>'
                    'However, you are using a VULNERABLE version of Electron Cash.<br/>'
                    'Download the latest version from this web site ONLY:<br/>'
                    'https://electroncash.org/'
                    '<br/><br/>')
        return False


class BitcoinSegwit(BitcoinMixin, Coin):
    NAME = "BitcoinSegwit"
    DESERIALIZER = lib_tx.DeserializerSegWit
    MEMPOOL_HISTOGRAM_REFRESH_SECS = 120
    TX_COUNT = 318337769
    TX_COUNT_HEIGHT = 524213
    TX_PER_BLOCK = 1400
    CRASH_CLIENT_VER = (3, 2, 3)
    BLACKLIST_URL = 'https://electrum.org/blacklist.json'
    PEERS = [
        'E-X.not.fyi s t',
        'electrum.vom-stausee.de s t',
        'electrum.hsmiths.com s t',
        'helicarrier.bauerj.eu s t',
        'hsmiths4fyqlw5xw.onion s t',
        'ozahtqwp25chjdjd.onion s t',
        'electrum.hodlister.co s',
        'electrum3.hodlister.co s',
        'btc.usebsv.com s50006',
        'fortress.qtornado.com s443 t',
        'ecdsa.net s110 t',
        'e2.keff.org s t',
        'currentlane.lovebitco.in s t',
        'electrum.jochen-hoenicke.de s50005 t50003',
        'vps5.hsmiths.com s',
    ]

    @classmethod
    def warn_old_client_on_tx_broadcast(cls, client_ver):
        if client_ver < (3, 3, 3):
            return ('<br/><br/>'
                    'Your transaction was successfully broadcast.<br/><br/>'
                    'However, you are using a VULNERABLE version of Electrum.<br/>'
                    'Download the new version from the usual place:<br/>'
                    'https://electrum.org/'
                    '<br/><br/>')
        return False


class BitcoinGold(EquihashMixin, BitcoinMixin, Coin):
    CHUNK_SIZE = 252
    NAME = "BitcoinGold"
    SHORTNAME = "BTG"
    FORK_HEIGHT = 491407
    P2PKH_VERBYTE = bytes.fromhex("26")
    P2SH_VERBYTES = [bytes.fromhex("17")]
    DESERIALIZER = lib_tx.DeserializerEquihashSegWit
    TX_COUNT = 265026255
    TX_COUNT_HEIGHT = 499923
    TX_PER_BLOCK = 50
    REORG_LIMIT = 1000
    RPC_PORT = 8332
    PEERS = [
        'electrumx-eu.bitcoingold.org s50002 t50001',
        'electrumx-us.bitcoingold.org s50002 t50001'
    ]

>>>>>>> bec0ec58
    @classmethod
    def hash160_contract_to_hashY(cls, hash160, contract_addr):
        m = sha256()
        m.update(hash160.encode())
        m.update(contract_addr.encode())
        return m.digest()[:HASHY_LEN]


<<<<<<< HEAD
class Qtum(Coin):
    NAME = "Qtum"
    SHORTNAME = "Qtum"
=======
class Emercoin(NameMixin, Coin):
    NAME = "Emercoin"
    SHORTNAME = "EMC"
>>>>>>> bec0ec58
    NET = "mainnet"
    XPUB_VERBYTES = bytes.fromhex("0488b21e")
    XPRV_VERBYTES = bytes.fromhex("0488ade4")
    P2PKH_VERBYTE = bytes.fromhex("3a")
    P2SH_VERBYTES = [bytes.fromhex("32")]
    WIF_BYTE = bytes.fromhex("80")
    GENESIS_HASH = '000075aef83cf2853580f8ae8ce6f8c3096cfa21d98334d6e3f95e5582ed986c'
    TX_COUNT = 217380620
    TX_COUNT_HEIGHT = 464000
<<<<<<< HEAD
    TX_PER_BLOCK = 1800
    PEER_DEFAULT_PORTS = {'t': '50001', 's': '50002'}
=======
    TX_PER_BLOCK = 1700
    VALUE_PER_COIN = 1000000
    RPC_PORT = 6662

    DESERIALIZER = lib_tx.DeserializerEmercoin

>>>>>>> bec0ec58
    PEERS = []
    DAEMON = daemon.QtumDaemon
    DESERIALIZER = lib_tx.DeserializerQtum
    STATIC_BLOCK_HEADERS = False
    BASIC_HEADER_SIZE = 180
    POW_BLOCK_COUNT = 5000
    RPC_PORT = 3889
    CHUNK_SIZE = 1024

    # Name opcodes
    OP_NAME_NEW = OpCodes.OP_1
    OP_NAME_UPDATE = OpCodes.OP_2
    OP_NAME_DELETE = OpCodes.OP_3

    # Valid name prefixes.
    NAME_NEW_OPS = [OP_NAME_NEW, OpCodes.OP_DROP, "name", "days",
                    OpCodes.OP_2DROP, NameMixin.DATA_PUSH_MULTIPLE]
    NAME_UPDATE_OPS = [OP_NAME_UPDATE, OpCodes.OP_DROP, "name", "days",
                       OpCodes.OP_2DROP, NameMixin.DATA_PUSH_MULTIPLE]
    NAME_DELETE_OPS = [OP_NAME_DELETE, OpCodes.OP_DROP, "name",
                       OpCodes.OP_DROP]
    NAME_OPERATIONS = [
        NAME_NEW_OPS,
        NAME_UPDATE_OPS,
        NAME_DELETE_OPS,
    ]

    @classmethod
    def block_header(cls, block, height):
        '''Returns the block header given a block and its height.'''
        deserializer = cls.DESERIALIZER(block, start=cls.BASIC_HEADER_SIZE)
        sig_length = deserializer.read_varint()
        return block[:deserializer.cursor + sig_length]

    @classmethod
    def electrum_header(cls, header, height):
        version, = struct.unpack('<I', header[:4])
        timestamp, bits, nonce = struct.unpack('<III', header[68:80])

        deserializer = cls.DESERIALIZER(header, start=cls.BASIC_HEADER_SIZE)
        sig_length = deserializer.read_varint()
        header = {
            'block_height': height,
            'version': version,
            'prev_block_hash': hash_to_hex_str(header[4:36]),
            'merkle_root': hash_to_hex_str(header[36:68]),
            'timestamp': timestamp,
            'bits': bits,
            'nonce': nonce,
            'hash_state_root': hash_to_hex_str(header[80:112]),
            'hash_utxo_root': hash_to_hex_str(header[112:144]),
            'hash_prevout_stake': hash_to_hex_str(header[144:176]),
            'hash_prevout_n': struct.unpack('<I', header[176:180])[0],
            'sig': hash_to_hex_str(header[:-sig_length-1:-1]),
        }
        return header

    @classmethod
    def hashX_from_script(cls, script):
        '''Returns a hashX from a script, or None if the script is provably
        unspendable so the output can be dropped.
        '''
        if script and script[0] == OpCodes.OP_RETURN:
            return None

        # Qtum: make p2pk and p2pkh the same hashX
        if (len(script) == 35 and script[0] == 0x21 and script[1] in [2, 3]) \
                or (len(script) == 67 and script[0] == 0x41 and script[1] in [4, 6, 7]) \
                and script[-1] == OpCodes.OP_CHECKSIG:
            pubkey = script[1:-1]
            script = ScriptPubKey.P2PKH_script(hash160(pubkey))

        return sha256(script).digest()[:HASHX_LEN]

    @classmethod
    def hashX_from_script(cls, script):
        _, address_script = cls.interpret_name_prefix(script, cls.NAME_OPERATIONS)

        return super().hashX_from_script(address_script)


class QtumTestnet(Qtum):
    NET = "testnet"
    XPUB_VERBYTES = bytes.fromhex("043587CF")
    XPRV_VERBYTES = bytes.fromhex("04358394")
    GENESIS_HASH = '0000e803ee215c0684ca0d2f9220594d3f828617972aad66feb2ba51f5e14222'
    REORG_LIMIT = 8000
    TX_COUNT = 12242438
    TX_COUNT_HEIGHT = 1035428
    TX_PER_BLOCK = 21
<<<<<<< HEAD
    PEERS = []
    PEER_DEFAULT_PORTS = {'t': '51001', 's': '51002'}
    RPC_PORT = 13889
=======
    RPC_PORT = 18332
    PEER_DEFAULT_PORTS = {'t': '51001', 's': '51002'}


class BitcoinSVTestnet(BitcoinTestnetMixin, Coin):
    '''Bitcoin Testnet for Bitcoin SV daemons.'''
    NAME = "BitcoinSV"
    PEERS = [
        'electrontest.cascharia.com t51001 s51002',
    ]
    GENESIS_ACTIVATION = 1_344_302


class BitcoinSVScalingTestnet(BitcoinSVTestnet):
    NET = "scalingtest"
    PEERS = [
        'stn-server.electrumsv.io t51001 s51002',
    ]
    TX_COUNT = 2015
    TX_COUNT_HEIGHT = 5711
    TX_PER_BLOCK = 5000
    GENESIS_ACTIVATION = 14_896

    @classmethod
    def max_fetch_blocks(cls, height):
        if height <= 10:
            return 100
        return 3


class BitcoinCashTestnet(BitcoinTestnetMixin, Coin):
    '''Bitcoin Testnet for Bitcoin Cash daemons.'''
    NAME = "BitcoinCashABC"
    PEERS = [
        'bch0.kister.net t s',
        'testnet.imaginary.cash t50001 s50002',
        'blackie.c3-soft.com t60001 s60002',
    ]
    BLOCK_PROCESSOR = block_proc.LTORBlockProcessor

    @classmethod
    def warn_old_client_on_tx_broadcast(cls, client_ver):
        if client_ver < (3, 3, 4):
            return ('<br/><br/>'
                    'Your transaction was successfully broadcast.<br/><br/>'
                    'However, you are using a VULNERABLE version of Electron Cash.<br/>'
                    'Download the latest version from this web site ONLY:<br/>'
                    'https://electroncash.org/'
                    '<br/><br/>')
        return False


class BitcoinSVRegtest(BitcoinSVTestnet):
    NET = "regtest"
    GENESIS_HASH = ('0f9188f13cb7b2c71f2a335e3a4fc328'
                    'bf5beb436012afca590b1a11466e2206')
    PEERS = []
    TX_COUNT = 1
    TX_COUNT_HEIGHT = 1
    GENESIS_ACTIVATION = 10_000


class BitcoinSegwitTestnet(BitcoinTestnetMixin, Coin):
    '''Bitcoin Testnet for Core bitcoind >= 0.13.1.'''
    NAME = "BitcoinSegwit"
    DESERIALIZER = lib_tx.DeserializerSegWit
    CRASH_CLIENT_VER = (3, 2, 3)
    PEERS = [
        'testnet.hsmiths.com t53011 s53012',
        'hsmithsxurybd7uh.onion t53011 s53012',
        'testnet.qtornado.com s t',
        'testnet1.bauerj.eu t50001 s50002',
        'tn.not.fyi t55001 s55002',
        'bitcoin.cluelessperson.com s t',
    ]

    @classmethod
    def warn_old_client_on_tx_broadcast(cls, client_ver):
        if client_ver < (3, 3, 3):
            return ('<br/><br/>'
                    'Your transaction was successfully broadcast.<br/><br/>'
                    'However, you are using a VULNERABLE version of Electrum.<br/>'
                    'Download the new version from the usual place:<br/>'
                    'https://electrum.org/'
                    '<br/><br/>')
        return False


class BitcoinSegwitRegtest(BitcoinSegwitTestnet):
    NAME = "BitcoinSegwit"
    NET = "regtest"
    GENESIS_HASH = ('0f9188f13cb7b2c71f2a335e3a4fc328'
                    'bf5beb436012afca590b1a11466e2206')
    PEERS = []
    TX_COUNT = 1
    TX_COUNT_HEIGHT = 1


class BitcoinNolnet(BitcoinCash):
    '''Bitcoin Unlimited nolimit testnet.'''
    NET = "nolnet"
    GENESIS_HASH = ('0000000057e31bd2066c939a63b7b862'
                    '3bd0f10d8c001304bdfc1a7902ae6d35')
    PEERS = []
    REORG_LIMIT = 8000
    TX_COUNT = 583589
    TX_COUNT_HEIGHT = 8617
    TX_PER_BLOCK = 50
    RPC_PORT = 28332
    PEER_DEFAULT_PORTS = {'t': '52001', 's': '52002'}


# Source: https://github.com/sumcoinlabs/sumcoin
class Sumcoin(Coin):
    NAME = "Sumcoin"
    SHORTNAME = "SUM"
    NET = "mainnet"
    XPUB_VERBYTES = bytes.fromhex("0488b41c")
    XPRV_VERBYTES = bytes.fromhex("0488abe6")
    P2PKH_VERBYTE = bytes.fromhex("3f")
    P2SH_VERBYTES = [bytes.fromhex("c8"), bytes.fromhex("05")]
    WIF_BYTE = bytes.fromhex("bf")
    GENESIS_HASH = ('37d4696c5072cd012f3b7c651e5ce56a'
                    '1383577e4edacc2d289ec9b25eebfd5e')
    DESERIALIZER = lib_tx.DeserializerSegWit
    TX_COUNT = 976394
    TX_COUNT_HEIGHT = 659520
    TX_PER_BLOCK = 2
    REORG_LIMIT = 800
    RPC_PORT = 3332
    PEER_DEFAULT_PORTS = {'t': '53332', 's': '53333'}
    PEERS = []


class Litecoin(Coin):
    NAME = "Litecoin"
    SHORTNAME = "LTC"
    NET = "mainnet"
    XPUB_VERBYTES = bytes.fromhex("0488b21e")
    XPRV_VERBYTES = bytes.fromhex("0488ade4")
    P2PKH_VERBYTE = bytes.fromhex("30")
    P2SH_VERBYTES = [bytes.fromhex("32"), bytes.fromhex("05")]
    WIF_BYTE = bytes.fromhex("b0")
    GENESIS_HASH = ('12a765e31ffd4059bada1e25190f6e98'
                    'c99d9714d334efa41a195a7e7e04bfe2')
    DESERIALIZER = lib_tx.DeserializerSegWit
    TX_COUNT = 8908766
    TX_COUNT_HEIGHT = 1105256
    TX_PER_BLOCK = 10
    RPC_PORT = 9332
    REORG_LIMIT = 800
    PEERS = [
        'ex.lug.gs s444',
        'electrum-ltc.bysh.me s t',
        'electrum-ltc.ddns.net s t',
        'electrum-ltc.wilv.in s t',
        'electrum.cryptomachine.com p1000 s t',
        'electrum.ltc.xurious.com s t',
        'eywr5eubdbbe2laq.onion s50008 t50007',
    ]


class LitecoinTestnet(Litecoin):
    SHORTNAME = "XLT"
    NET = "testnet"
    XPUB_VERBYTES = bytes.fromhex("043587cf")
    XPRV_VERBYTES = bytes.fromhex("04358394")
    P2PKH_VERBYTE = bytes.fromhex("6f")
    P2SH_VERBYTES = [bytes.fromhex("3a"), bytes.fromhex("c4")]
    WIF_BYTE = bytes.fromhex("ef")
    GENESIS_HASH = ('4966625a4b2851d9fdee139e56211a0d'
                    '88575f59ed816ff5e6a63deb4e3e29a0')
    TX_COUNT = 21772
    TX_COUNT_HEIGHT = 20800
    TX_PER_BLOCK = 2
    RPC_PORT = 19332
    REORG_LIMIT = 4000
    PEER_DEFAULT_PORTS = {'t': '51001', 's': '51002'}
    PEERS = [
        'electrum-ltc.bysh.me s t',
        'electrum.ltc.xurious.com s t',
    ]


class LitecoinRegtest(LitecoinTestnet):
    NET = "regtest"
    GENESIS_HASH = ('530827f38f93b43ed12af0b3ad25a288'
                    'dc02ed74d6d7857862df51fc56c416f9')
    PEERS = []
    TX_COUNT = 1
    TX_COUNT_HEIGHT = 1


class BitcoinCashRegtest(BitcoinTestnetMixin, Coin):
    NAME = "BitcoinCashABC"   # Some releases later remove the ABC suffix
    NET = "regtest"
    PEERS = []
    GENESIS_HASH = ('0f9188f13cb7b2c71f2a335e3a4fc328'
                    'bf5beb436012afca590b1a11466e2206')
    TX_COUNT = 1
    TX_COUNT_HEIGHT = 1
    BLOCK_PROCESSOR = block_proc.LTORBlockProcessor


class Viacoin(AuxPowMixin, Coin):
    NAME = "Viacoin"
    SHORTNAME = "VIA"
    NET = "mainnet"
    P2PKH_VERBYTE = bytes.fromhex("47")
    P2SH_VERBYTES = [bytes.fromhex("21")]
    WIF_BYTE = bytes.fromhex("c7")
    GENESIS_HASH = ('4e9b54001f9976049830128ec0331515'
                    'eaabe35a70970d79971da1539a400ba1')
    TX_COUNT = 113638
    TX_COUNT_HEIGHT = 3473674
    TX_PER_BLOCK = 30
    RPC_PORT = 5222
    REORG_LIMIT = 5000
    DESERIALIZER = lib_tx.DeserializerAuxPowSegWit
    PEERS = [
        'vialectrum.bitops.me s t',
        'server.vialectrum.org s t',
        'vialectrum.viacoin.net s t',
        'viax1.bitops.me s t',
    ]


class ViacoinTestnet(Viacoin):
    SHORTNAME = "TVI"
    NET = "testnet"
    P2PKH_VERBYTE = bytes.fromhex("7f")
    P2SH_VERBYTES = [bytes.fromhex("c4")]
    WIF_BYTE = bytes.fromhex("ff")
    GENESIS_HASH = ('00000007199508e34a9ff81e6ec0c477'
                    'a4cccff2a4767a8eee39c11db367b008')
    RPC_PORT = 25222
    REORG_LIMIT = 2500
    PEER_DEFAULT_PORTS = {'t': '51001', 's': '51002'}
    PEERS = [
        'vialectrum.bysh.me s t',
    ]


class ViacoinTestnetSegWit(ViacoinTestnet):
    NET = "testnet-segwit"
    DESERIALIZER = lib_tx.DeserializerSegWit


# Source: https://github.com/GravityCoinOfficial/GravityCoin/
class GravityCoin(Coin):
    NAME = "GravityCoin"
    SHORTNAME = "GXX"
    NET = "mainnet"
    XPUB_VERBYTES = bytes.fromhex("0488b21e")
    XPRV_VERBYTES = bytes.fromhex("0488ade4")
    P2PKH_VERBYTE = bytes.fromhex("28")
    P2SH_VERBYTES = [bytes.fromhex("0a")]
    WIF_BYTE = bytes.fromhex("d2")
    GENESIS_HASH = ('322bad477efb4b33fa4b1f0b2861eaf543c61068da9898a95062fdb02ada486f')
    TX_COUNT = 446050
    TX_COUNT_HEIGHT = 547346
    TX_PER_BLOCK = 2
    PEER_DEFAULT_PORTS = {'t': '50001', 's': '50002'}
    RPC_PORT = 29200
    REORG_LIMIT = 5000
    PEERS = []


# Source: https://github.com/BitcoinZeroOfficial/bitcoinzero
class Bitcoinzero(Coin):
    NAME = "Bitcoinzero"
    SHORTNAME = "BZX"
    TX_COUNT = 43798
    TX_COUNT_HEIGHT = 44
    TX_PER_BLOCK = 576
    NET = "mainnet"
    GENESIS_HASH = '322bad477efb4b33fa4b1f0b2861eaf543c61068da9898a95062fdb02ada486f'
    XPUB_VERBYTES = bytes.fromhex("0488b21e")
    XPRV_VERBYTES = bytes.fromhex("0488ade4")
    P2PKH_VERBYTE = bytes.fromhex("4b")
    P2SH_VERBYTES = [bytes.fromhex("22")]
    WIF_BYTE = bytes.fromhex("d2")
    RPC_PORT = 29202
    REORG_LIMIT = 5000
    PEERS = []


class Unitus(Coin):
    NAME = "Unitus"
    SHORTNAME = "UIS"
    NET = "mainnet"
    XPUB_VERBYTES = bytes.fromhex("0488B21E")
    XPRV_VERBYTES = bytes.fromhex("0488ADE4")
    P2PKH_VERBYTE = bytes.fromhex("44")
    P2SH_VERBYTES = [bytes.fromhex("0A")]
    WIF_BYTE = bytes.fromhex("84")
    GENESIS_HASH = ('d8a2b2439d013a59f3bfc626a33487a3'
                    'd7d27e42a3c9e0b81af814cd8e592f31')
    DESERIALIZER = lib_tx.DeserializerSegWit
    TX_COUNT = 3484561
    TX_COUNT_HEIGHT = 1697605
    TX_PER_BLOCK = 3
    RPC_PORT = 50604
    REORG_LIMIT = 2000
    PEERS = [
        'electrumx.unituscurrency.com s t',
    ]


# Source: namecoin.org
class Namecoin(NameIndexMixin, AuxPowMixin, Coin):
    NAME = "Namecoin"
    SHORTNAME = "NMC"
    NET = "mainnet"
    XPUB_VERBYTES = bytes.fromhex("d7dd6370")
    XPRV_VERBYTES = bytes.fromhex("d7dc6e31")
    P2PKH_VERBYTE = bytes.fromhex("34")
    P2SH_VERBYTES = [bytes.fromhex("0d")]
    WIF_BYTE = bytes.fromhex("e4")
    GENESIS_HASH = ('000000000062b72c5e2ceb45fbc8587e'
                    '807c155b0da735e6483dfba2f0a9c770')
    DESERIALIZER = lib_tx.DeserializerAuxPowSegWit
    TX_COUNT = 4415768
    TX_COUNT_HEIGHT = 329065
    TX_PER_BLOCK = 10
    RPC_PORT = 8336
    PEERS = [
        'electrum-nmc.le-space.de s50002',
        'ex.lug.gs s446',
        'luggscoqbymhvnkp.onion t82',
        'nmc.bitcoins.sk s50002',
        'ulrichard.ch s50006 t50005',
    ]
    BLOCK_PROCESSOR = block_proc.NameIndexBlockProcessor

    # Name opcodes
    OP_NAME_NEW = OpCodes.OP_1
    OP_NAME_FIRSTUPDATE = OpCodes.OP_2
    OP_NAME_UPDATE = OpCodes.OP_3

    # Valid name prefixes.
    NAME_NEW_OPS = [OP_NAME_NEW, -1, OpCodes.OP_2DROP]
    NAME_FIRSTUPDATE_OPS = [OP_NAME_FIRSTUPDATE, "name", -1, -1,
                            OpCodes.OP_2DROP, OpCodes.OP_2DROP]
    NAME_UPDATE_OPS = [OP_NAME_UPDATE, "name", -1, OpCodes.OP_2DROP,
                       OpCodes.OP_DROP]
    NAME_OPERATIONS = [
        NAME_NEW_OPS,
        NAME_FIRSTUPDATE_OPS,
        NAME_UPDATE_OPS,
    ]


class NamecoinTestnet(Namecoin):
    NAME = "Namecoin"
    SHORTNAME = "XNM"
    NET = "testnet"
    P2PKH_VERBYTE = bytes.fromhex("6f")
    P2SH_VERBYTES = [bytes.fromhex("c4")]
    WIF_BYTE = bytes.fromhex("ef")
    GENESIS_HASH = ('00000007199508e34a9ff81e6ec0c477'
                    'a4cccff2a4767a8eee39c11db367b008')


class NamecoinRegtest(NamecoinTestnet):
    NAME = "Namecoin"
    NET = "regtest"
    GENESIS_HASH = ('0f9188f13cb7b2c71f2a335e3a4fc328'
                    'bf5beb436012afca590b1a11466e2206')
    PEERS = []
    TX_COUNT = 1
    TX_COUNT_HEIGHT = 1


class Dogecoin(AuxPowMixin, Coin):
    NAME = "Dogecoin"
    SHORTNAME = "DOGE"
    NET = "mainnet"
    XPUB_VERBYTES = bytes.fromhex("02facafd")
    XPRV_VERBYTES = bytes.fromhex("02fac398")
    P2PKH_VERBYTE = bytes.fromhex("1e")
    P2SH_VERBYTES = [bytes.fromhex("16")]
    WIF_BYTE = bytes.fromhex("9e")
    GENESIS_HASH = ('1a91e3dace36e2be3bf030a65679fe82'
                    '1aa1d6ef92e7c9902eb318182c355691')
    TX_COUNT = 27583427
    TX_COUNT_HEIGHT = 1604979
    TX_PER_BLOCK = 20
    REORG_LIMIT = 2000


class DogecoinTestnet(Dogecoin):
    NAME = "Dogecoin"
    SHORTNAME = "XDT"
    NET = "testnet"
    P2PKH_VERBYTE = bytes.fromhex("71")
    P2SH_VERBYTES = [bytes.fromhex("c4")]
    WIF_BYTE = bytes.fromhex("f1")
    GENESIS_HASH = ('bb0a78264637406b6360aad926284d54'
                    '4d7049f45189db5664f3c4d07350559e')


# Source: https://github.com/motioncrypto/motion
class Motion(Coin):
    NAME = "Motion"
    SHORTNAME = "XMN"
    NET = "mainnet"
    XPUB_VERBYTES = bytes.fromhex("0488B21E")
    XPRV_VERBYTES = bytes.fromhex("0488ADE4")
    GENESIS_HASH = ('000001e9dc60dd2618e91f7b90141349'
                    '22c374496b61c1a272519b1c39979d78')
    P2PKH_VERBYTE = bytes.fromhex("32")
    P2SH_VERBYTES = [bytes.fromhex("12")]
    TX_COUNT_HEIGHT = 54353
    TX_COUNT = 92701
    TX_PER_BLOCK = 4
    RPC_PORT = 3385
    SESSIONCLS = DashElectrumX
    DAEMON = daemon.DashDaemon

    @classmethod
    def header_hash(cls, header):
        '''Given a header return the hash.'''
        import x16r_hash
        return x16r_hash.getPoWHash(header)


# Source: https://github.com/dashpay/dash
class Dash(Coin):
    NAME = "Dash"
    SHORTNAME = "DASH"
    NET = "mainnet"
    XPUB_VERBYTES = bytes.fromhex("02fe52cc")
    XPRV_VERBYTES = bytes.fromhex("02fe52f8")
    GENESIS_HASH = ('00000ffd590b1485b3caadc19b22e637'
                    '9c733355108f107a430458cdf3407ab6')
    P2PKH_VERBYTE = bytes.fromhex("4c")
    P2SH_VERBYTES = [bytes.fromhex("10")]
    WIF_BYTE = bytes.fromhex("cc")
    TX_COUNT_HEIGHT = 569399
    TX_COUNT = 2157510
    TX_PER_BLOCK = 4
    RPC_PORT = 9998
    PEERS = [
        'electrum.dash.org s t',
        'electrum.masternode.io s t',
        'electrum-drk.club s t',
        'dashcrypto.space s t',
        'electrum.dash.siampm.com s t',
        'wl4sfwq2hwxnodof.onion s t',
    ]
    SESSIONCLS = DashElectrumX
    DAEMON = daemon.DashDaemon
    DESERIALIZER = lib_tx_dash.DeserializerDash

    @classmethod
    def header_hash(cls, header):
        '''Given a header return the hash.'''
        import x11_hash
        return x11_hash.getPoWHash(header)


class DashTestnet(Dash):
    SHORTNAME = "tDASH"
    NET = "testnet"
    XPUB_VERBYTES = bytes.fromhex("3a805837")
    XPRV_VERBYTES = bytes.fromhex("3a8061a0")
    GENESIS_HASH = ('00000bafbc94add76cb75e2ec9289483'
                    '7288a481e5c005f6563d91623bf8bc2c')
    P2PKH_VERBYTE = bytes.fromhex("8c")
    P2SH_VERBYTES = [bytes.fromhex("13")]
    WIF_BYTE = bytes.fromhex("ef")
    TX_COUNT_HEIGHT = 101619
    TX_COUNT = 132681
    TX_PER_BLOCK = 1
    RPC_PORT = 19998
    PEER_DEFAULT_PORTS = {'t': '51001', 's': '51002'}
    PEERS = [
        'electrum.dash.siampm.com s t',
        'dasht.random.re s54002 t54001',
    ]


class DashRegtest(DashTestnet):
    NET = "regtest"
    GENESIS_HASH = ('000008ca1832a4baf228eb1553c03d3a'
                    '2c8e02399550dd6ea8d65cec3ef23d2e')
    PEERS = []
    TX_COUNT_HEIGHT = 1
    TX_COUNT = 1


class Argentum(AuxPowMixin, Coin):
    NAME = "Argentum"
    SHORTNAME = "ARG"
    NET = "mainnet"
    P2PKH_VERBYTE = bytes.fromhex("17")
    WIF_BYTE = bytes.fromhex("97")
    GENESIS_HASH = ('88c667bc63167685e4e4da058fffdfe8'
                    'e007e5abffd6855de52ad59df7bb0bb2')
    TX_COUNT = 2263089
    TX_COUNT_HEIGHT = 2050260
    TX_PER_BLOCK = 2000
    RPC_PORT = 13581


class ArgentumTestnet(Argentum):
    SHORTNAME = "XRG"
    NET = "testnet"
    P2PKH_VERBYTE = bytes.fromhex("6f")
    P2SH_VERBYTES = [bytes.fromhex("c4")]
    WIF_BYTE = bytes.fromhex("ef")
    REORG_LIMIT = 2000


class DigiByte(Coin):
    NAME = "DigiByte"
    SHORTNAME = "DGB"
    NET = "mainnet"
    P2PKH_VERBYTE = bytes.fromhex("1E")
    GENESIS_HASH = ('7497ea1b465eb39f1c8f507bc877078f'
                    'e016d6fcb6dfad3a64c98dcc6e1e8496')
    DESERIALIZER = lib_tx.DeserializerSegWit
    TX_COUNT = 1046018
    TX_COUNT_HEIGHT = 1435000
    TX_PER_BLOCK = 1000
    RPC_PORT = 12022


class DigiByteTestnet(DigiByte):
    NET = "testnet"
    P2PKH_VERBYTE = bytes.fromhex("6f")
    P2SH_VERBYTES = [bytes.fromhex("c4")]
    WIF_BYTE = bytes.fromhex("ef")
    GENESIS_HASH = ('b5dca8039e300198e5fe7cd23bdd1728'
                    'e2a444af34c447dbd0916fa3430a68c2')
    RPC_PORT = 15022
    REORG_LIMIT = 2000


class FairCoin(Coin):
    NAME = "FairCoin"
    SHORTNAME = "FAIR"
    NET = "mainnet"
    P2PKH_VERBYTE = bytes.fromhex("5f")
    P2SH_VERBYTES = [bytes.fromhex("24")]
    WIF_BYTE = bytes.fromhex("df")
    GENESIS_HASH = ('beed44fa5e96150d95d56ebd5d262578'
                    '1825a9407a5215dd7eda723373a0a1d7')
    BASIC_HEADER_SIZE = 108
    HEADER_VALUES = ('version', 'prev_block_hash', 'merkle_root',
                     'payload_hash', 'timestamp', 'creatorId')
    HEADER_UNPACK = struct.Struct('< I 32s 32s 32s I I').unpack_from
    TX_COUNT = 505
    TX_COUNT_HEIGHT = 470
    TX_PER_BLOCK = 1
    RPC_PORT = 40405
    PEER_DEFAULT_PORTS = {'t': '51811', 's': '51812'}
    PEERS = [
        'electrum.faircoin.world s',
        'electrumfair.punto0.org s',
    ]

    @classmethod
    def block(cls, raw_block, height):
        '''Return a Block namedtuple given a raw block and its height.'''
        if height > 0:
            return super().block(raw_block, height)
        else:
            return Block(raw_block, cls.block_header(raw_block, height), [])


class Zcash(EquihashMixin, Coin):
    NAME = "Zcash"
    SHORTNAME = "ZEC"
    NET = "mainnet"
    P2PKH_VERBYTE = bytes.fromhex("1CB8")
    P2SH_VERBYTES = [bytes.fromhex("1CBD")]
    GENESIS_HASH = ('00040fe8ec8471911baa1db1266ea15d'
                    'd06b4a8a5c453883c000b031973dce08')
    DESERIALIZER = lib_tx.DeserializerZcash
    TX_COUNT = 329196
    TX_COUNT_HEIGHT = 68379
    TX_PER_BLOCK = 5
    RPC_PORT = 8232
    REORG_LIMIT = 800


class ZcashTestnet(Zcash):
    SHORTNAME = "TAZ"
    NET = "testnet"
    P2PKH_VERBYTE = bytes.fromhex("1D25")
    P2SH_VERBYTES = [bytes.fromhex("1CBA")]
    WIF_BYTE = bytes.fromhex("EF")
    GENESIS_HASH = ('05a60a92d99d85997cce3b87616c089f'
                    '6124d7342af37106edc76126334a2c38')
    TX_COUNT = 242312
    TX_COUNT_HEIGHT = 321685
    TX_PER_BLOCK = 2
    RPC_PORT = 18232


class SnowGem(EquihashMixin, Coin):
    NAME = "SnowGem"
    SHORTNAME = "XSG"
    NET = "mainnet"
    P2PKH_VERBYTE = bytes.fromhex("1C28")
    P2SH_VERBYTES = [bytes.fromhex("1C2D")]
    GENESIS_HASH = ('00068b35729d9d2b0c294ff1fe9af009'
                    '4740524311a131de40e7f705e4c29a5b')
    DESERIALIZER = lib_tx.DeserializerZcash
    TX_COUNT = 1680878
    TX_COUNT_HEIGHT = 627250
    TX_PER_BLOCK = 2
    RPC_PORT = 16112
    REORG_LIMIT = 800
    CHUNK_SIZE = 200


class BitcoinZ(EquihashMixin, Coin):
    NAME = "BitcoinZ"
    SHORTNAME = "BTCZ"
    NET = "mainnet"
    P2PKH_VERBYTE = bytes.fromhex("1CB8")
    P2SH_VERBYTES = [bytes.fromhex("1CBD")]
    GENESIS_HASH = ('f499ee3d498b4298ac6a64205b8addb7'
                    'c43197e2a660229be65db8a4534d75c1')
    DESERIALIZER = lib_tx.DeserializerZcash
    TX_COUNT = 171976
    TX_COUNT_HEIGHT = 81323
    TX_PER_BLOCK = 3
    RPC_PORT = 1979
    REORG_LIMIT = 800


class ZelCash(EquihashMixin, Coin):
    NAME = "ZelCash"
    SHORTNAME = "ZEL"
    NET = "mainnet"
    P2PKH_VERBYTE = bytes.fromhex("1CB8")
    P2SH_VERBYTES = [bytes.fromhex("1CBD")]
    GENESIS_HASH = ('00052461a5006c2e3b74ce48992a0869'
                    '5607912d5604c3eb8da25749b0900444')
    DESERIALIZER = lib_tx.DeserializerZcash
    TX_COUNT = 450539
    TX_COUNT_HEIGHT = 167114
    TX_PER_BLOCK = 3
    RPC_PORT = 16124
    REORG_LIMIT = 800


class Zclassic(EquihashMixin, Coin):
    NAME = "Zclassic"
    SHORTNAME = "ZCL"
    NET = "mainnet"
    P2PKH_VERBYTE = bytes.fromhex("1CB8")
    P2SH_VERBYTES = [bytes.fromhex("1CBD")]
    GENESIS_HASH = ('0007104ccda289427919efc39dc9e4d4'
                    '99804b7bebc22df55f8b834301260602')
    DESERIALIZER = lib_tx.DeserializerZcash
    TX_COUNT = 329196
    TX_COUNT_HEIGHT = 68379
    TX_PER_BLOCK = 5
    RPC_PORT = 8023
    REORG_LIMIT = 800


class Koto(Coin):
    NAME = "Koto"
    SHORTNAME = "KOTO"
    NET = "mainnet"
    P2PKH_VERBYTE = bytes.fromhex("1836")
    P2SH_VERBYTES = [bytes.fromhex("183B")]
    GENESIS_HASH = ('6d424c350729ae633275d51dc3496e16'
                    'cd1b1d195c164da00f39c499a2e9959e')
    DESERIALIZER = lib_tx.DeserializerZcash
    TX_COUNT = 158914
    TX_COUNT_HEIGHT = 67574
    TX_PER_BLOCK = 3
    RPC_PORT = 8432
    REORG_LIMIT = 800
    PEERS = [
        'fr.kotocoin.info s t',
        'electrum.kotocoin.info s t',
    ]


class KotoTestnet(Koto):
    SHORTNAME = "TOKO"
    NET = "testnet"
    P2PKH_VERBYTE = bytes.fromhex("18A4")
    P2SH_VERBYTES = [bytes.fromhex("1839")]
    WIF_BYTE = bytes.fromhex("EF")
    GENESIS_HASH = ('bf84afbde20c2d213b68b231ddb585ab'
                    '616ef7567226820f00d9b397d774d2f0')
    TX_COUNT = 91144
    TX_COUNT_HEIGHT = 89662
    TX_PER_BLOCK = 1
    RPC_PORT = 18432
    PEER_DEFAULT_PORTS = {'t': '51001', 's': '51002'}
    PEERS = [
        'testnet.kotocoin.info s t',
    ]


class Komodo(KomodoMixin, EquihashMixin, Coin):
    NAME = "Komodo"
    SHORTNAME = "KMD"
    NET = "mainnet"
    TX_COUNT = 693629
    TX_COUNT_HEIGHT = 491777
    TX_PER_BLOCK = 2
    RPC_PORT = 7771
    REORG_LIMIT = 800
    PEERS = []


class Hush(KomodoMixin, EquihashMixin, Coin):
    NAME = "Hush"
    SHORTNAME = "HUSH"
    NET = "mainnet"
    TX_COUNT = 111317
    TX_COUNT_HEIGHT = 169280
    TX_PER_BLOCK = 2
    RPC_PORT = 18031
    REORG_LIMIT = 800


class Monaize(KomodoMixin, EquihashMixin, Coin):
    NAME = "Monaize"
    SHORTNAME = "MNZ"
    NET = "mainnet"
    TX_COUNT = 256
    TX_COUNT_HEIGHT = 128
    TX_PER_BLOCK = 2
    RPC_PORT = 14337
    REORG_LIMIT = 800
    PEERS = []


class Verus(KomodoMixin, EquihashMixin, Coin):
    NAME = "Verus"
    SHORTNAME = "VRSC"
    NET = "mainnet"
    TX_COUNT = 55000
    TX_COUNT_HEIGHT = 42000
    TX_PER_BLOCK = 2
    RPC_PORT = 27486
    REORG_LIMIT = 800
    PEERS = []

    @classmethod
    def header_hash(cls, header):
        '''Given a header return hash'''
        import verushash
        # if this may be the genesis block, use sha256, otherwise, VerusHash
        if cls.header_prevhash(header) == bytes([0] * 32):
            return double_sha256(header)
        else:
            if (header[0] == 4 and header[2] >= 1):
                if (len(header) < 144 or header[143] < 3):
                    return verushash.verushash_v2b(header)
                else:
                    return verushash.verushash_v2b1(header)
            else:
                return verushash.verushash(header)


class Einsteinium(Coin):
    NAME = "Einsteinium"
    SHORTNAME = "EMC2"
    NET = "mainnet"
    P2PKH_VERBYTE = bytes.fromhex("21")
    WIF_BYTE = bytes.fromhex("b0")
    GENESIS_HASH = ('4e56204bb7b8ac06f860ff1c845f03f9'
                    '84303b5b97eb7b42868f714611aed94b')
    DESERIALIZER = lib_tx.DeserializerSegWit
    TX_COUNT = 2087559
    TX_COUNT_HEIGHT = 1358517
    TX_PER_BLOCK = 2
    RPC_PORT = 41879
    REORG_LIMIT = 2000


class Blackcoin(ScryptMixin, Coin):
    NAME = "Blackcoin"
    SHORTNAME = "BLK"
    NET = "mainnet"
    P2PKH_VERBYTE = bytes.fromhex("19")
    P2SH_VERBYTES = [bytes.fromhex("55")]
    WIF_BYTE = bytes.fromhex("99")
    GENESIS_HASH = ('000001faef25dec4fbcf906e6242621d'
                    'f2c183bf232f263d0ba5b101911e4563')
    DAEMON = daemon.LegacyRPCDaemon
    TX_COUNT = 4594999
    TX_COUNT_HEIGHT = 1667070
    TX_PER_BLOCK = 3
    RPC_PORT = 15715
    REORG_LIMIT = 5000


class Bitbay(ScryptMixin, Coin):
    NAME = "Bitbay"
    SHORTNAME = "BAY"
    NET = "mainnet"
    P2PKH_VERBYTE = bytes.fromhex("19")
    P2SH_VERBYTES = [bytes.fromhex("55")]
    WIF_BYTE = bytes.fromhex("99")
    GENESIS_HASH = ('0000075685d3be1f253ce777174b1594'
                    '354e79954d2a32a6f77fe9cba00e6467')
    TX_COUNT = 4594999
    TX_COUNT_HEIGHT = 1667070
    TX_PER_BLOCK = 3
    RPC_PORT = 19914
    REORG_LIMIT = 5000


class DeepOnion(Coin):
    NAME = "DeepOnion"
    SHORTNAME = "ONION"
    NET = "mainnet"
    P2PKH_VERBYTE = bytes.fromhex("1F")
    P2SH_VERBYTES = [bytes.fromhex("4E")]
    WIF_BYTE = bytes.fromhex("9f")
    GENESIS_HASH = ('000004e29458ef4f2e0abab544737b07'
                    '344e6ff13718f7c2d12926166db07b5e')
    DESERIALIZER = lib_tx.DeserializerTxTime
    DAEMON = daemon.LegacyRPCDaemon
    TX_COUNT = 1194707
    TX_COUNT_HEIGHT = 530000
    TX_PER_BLOCK = 2
    RPC_PORT = 18580
    REORG_LIMIT = 200
    XPUB_VERBYTES = bytes.fromhex("0488B21E")
    XPRV_VERBYTES = bytes.fromhex("0488ADE4")
    PEERS = []

    @classmethod
    def header_hash(cls, header):
        '''
        Given a header return the hash for DeepOnion.
        Need to download `x13_hash` module
        Source code: https://github.com/MaruCoinOfficial/x13-hash
        '''
        import x13_hash
        return x13_hash.getPoWHash(header)


class Peercoin(Coin):
    NAME = "Peercoin"
    SHORTNAME = "PPC"
    NET = "mainnet"
    P2PKH_VERBYTE = bytes.fromhex("37")
    P2SH_VERBYTES = [bytes.fromhex("75")]
    WIF_BYTE = bytes.fromhex("b7")
    GENESIS_HASH = ('0000000032fe677166d54963b62a4677'
                    'd8957e87c508eaa4fd7eb1c880cd27e3')
    DESERIALIZER = lib_tx.DeserializerTxTimeSegWit
    DAEMON = daemon.FakeEstimateFeeDaemon
    ESTIMATE_FEE = 0.001
    RELAY_FEE = 0.01
    TX_COUNT = 1691771
    TX_COUNT_HEIGHT = 455409
    TX_PER_BLOCK = 4
    RPC_PORT = 9902
    REORG_LIMIT = 5000

    PEERS = [
        "electrum.peercoinexplorer.net s"
    ]

    VALUE_PER_COIN = 1000000


class PeercoinTestnet(Peercoin):
    NAME = "PeercoinTestnet"
    SHORTNAME = "tPPC"
    NET = "testnet"
    P2PKH_VERBYTE = bytes.fromhex("6f")
    P2SH_VERBYTES = [bytes.fromhex("c4")]
    WIF_BYTE = bytes.fromhex("ef")
    GENESIS_HASH = ('00000001f757bb737f6596503e17cd17'
                    'b0658ce630cc727c0cca81aec47c9f06')
    ESTIMATE_FEE = 0.001


class Trezarcoin(Coin):
    NAME = "Trezarcoin"
    SHORTNAME = "TZC"
    NET = "mainnet"
    VALUE_PER_COIN = 1000000
    XPUB_VERBYTES = bytes.fromhex("0488B21E")
    XPRV_VERBYTES = bytes.fromhex("0488ADE4")
    P2PKH_VERBYTE = bytes.fromhex("42")
    P2SH_VERBYTES = [bytes.fromhex("08")]
    WIF_BYTE = bytes.fromhex("c2")
    GENESIS_HASH = ('24502ba55d673d2ee9170d83dae2d1ad'
                    'b3bfb4718e4f200db9951382cc4f6ee6')
    DESERIALIZER = lib_tx.DeserializerTrezarcoin
    HEADER_HASH = lib_tx.DeserializerTrezarcoin.blake2s
    HEADER_HASH_GEN = lib_tx.DeserializerTrezarcoin.blake2s_gen
    BASIC_HEADER_SIZE = 80
    TX_COUNT = 742886
    TX_COUNT_HEIGHT = 643128
    TX_PER_BLOCK = 2
    RPC_PORT = 17299
    REORG_LIMIT = 2000
    PEERS = [
        'electrumx1.trezarcoin.com s t',
    ]

    @classmethod
    def genesis_block(cls, block):
        '''Check the Genesis block is the right one for this coin.

        Return the block less its unspendable coinbase.
        '''
        header = cls.block_header(block, 0)
        header_hex_hash = cls.HEADER_HASH_GEN(header)
        if header_hex_hash != cls.GENESIS_HASH:
            raise CoinError('genesis block has hash {} expected {}'
                            .format(header_hex_hash, cls.GENESIS_HASH))
        return header + bytes(1)

    @classmethod
    def header_hash(cls, header):
        '''Given a header return the hash.'''
        return cls.HEADER_HASH(header)


class Reddcoin(Coin):
    NAME = "Reddcoin"
    SHORTNAME = "RDD"
    NET = "mainnet"
    P2PKH_VERBYTE = bytes.fromhex("3d")
    WIF_BYTE = bytes.fromhex("bd")
    GENESIS_HASH = ('b868e0d95a3c3c0e0dadc67ee587aaf9'
                    'dc8acbf99e3b4b3110fad4eb74c1decc')
    DESERIALIZER = lib_tx.DeserializerReddcoin
    TX_COUNT = 5413508
    TX_COUNT_HEIGHT = 1717382
    TX_PER_BLOCK = 3
    RPC_PORT = 45443


class TokenPay(ScryptMixin, Coin):
    NAME = "TokenPay"
    SHORTNAME = "TPAY"
    NET = "mainnet"
    P2PKH_VERBYTE = bytes.fromhex("41")
    P2SH_VERBYTES = [bytes.fromhex("7e")]
    WIF_BYTE = bytes.fromhex("b3")
    GENESIS_HASH = ('000008b71ab32e585a23f0de642dc113'
                    '740144e94c0ece047751e9781f953ae9')
    DESERIALIZER = lib_tx.DeserializerTokenPay
    DAEMON = daemon.LegacyRPCDaemon
    TX_COUNT = 147934
    TX_COUNT_HEIGHT = 73967
    TX_PER_BLOCK = 100
    RPC_PORT = 8800
    REORG_LIMIT = 500
    XPUB_VERBYTES = bytes.fromhex("0488B21E")
    XPRV_VERBYTES = bytes.fromhex("0488ADE4")

    PEERS = [
        "electrum-us.tpay.ai s",
        "electrum-eu.tpay.ai s",
    ]


class Vertcoin(Coin):
    NAME = "Vertcoin"
    SHORTNAME = "VTC"
    NET = "mainnet"
    XPUB_VERBYTES = bytes.fromhex("0488B21E")
    XPRV_VERBYTES = bytes.fromhex("0488ADE4")
    P2PKH_VERBYTE = bytes.fromhex("47")
    GENESIS_HASH = ('4d96a915f49d40b1e5c2844d1ee2dccb'
                    '90013a990ccea12c492d22110489f0c4')
    DESERIALIZER = lib_tx.DeserializerSegWit
    TX_COUNT = 2383423
    TX_COUNT_HEIGHT = 759076
    TX_PER_BLOCK = 3
    RPC_PORT = 5888
    REORG_LIMIT = 1000


class Monacoin(Coin):
    NAME = "Monacoin"
    SHORTNAME = "MONA"
    NET = "mainnet"
    XPUB_VERBYTES = bytes.fromhex("0488B21E")
    XPRV_VERBYTES = bytes.fromhex("0488ADE4")
    P2PKH_VERBYTE = bytes.fromhex("32")
    P2SH_VERBYTES = [bytes.fromhex("37"), bytes.fromhex("05")]
    WIF_BYTE = bytes.fromhex("B0")
    GENESIS_HASH = ('ff9f1c0116d19de7c9963845e129f9ed'
                    '1bfc0b376eb54fd7afa42e0d418c8bb6')
    DESERIALIZER = lib_tx.DeserializerSegWit
    TX_COUNT = 2568580
    TX_COUNT_HEIGHT = 1029766
    TX_PER_BLOCK = 2
    RPC_PORT = 9402
    REORG_LIMIT = 1000
    BLACKLIST_URL = 'https://electrum-mona.org/blacklist.json'
    PEERS = [
        'electrumx.tamami-foundation.org s t',
        'electrumx3.monacoin.nl s t',
        'electrumx1.monacoin.ninja s t',
        'electrumx2.movsign.info s t',
        'electrum-mona.bitbank.cc s t',
        'ri7rzlmdaf4eqbza.onion s t',
    ]


class MonacoinTestnet(Monacoin):
    SHORTNAME = "XMN"
    NET = "testnet"
    XPUB_VERBYTES = bytes.fromhex("043587CF")
    XPRV_VERBYTES = bytes.fromhex("04358394")
    P2PKH_VERBYTE = bytes.fromhex("6F")
    P2SH_VERBYTES = [bytes.fromhex("75"), bytes.fromhex("C4")]
    WIF_BYTE = bytes.fromhex("EF")
    GENESIS_HASH = ('a2b106ceba3be0c6d097b2a6a6aacf9d'
                    '638ba8258ae478158f449c321061e0b2')
    TX_COUNT = 83602
    TX_COUNT_HEIGHT = 83252
    TX_PER_BLOCK = 1
    RPC_PORT = 19402
    REORG_LIMIT = 1000
    PEER_DEFAULT_PORTS = {'t': '51001', 's': '51002'}
    PEERS = [
        'electrumx1.testnet.monacoin.ninja s t',
        'electrumx1.testnet.monacoin.nl s t',
    ]


class MonacoinRegtest(MonacoinTestnet):
    NET = "regtest"
    GENESIS_HASH = ('7543a69d7c2fcdb29a5ebec2fc064c07'
                    '4a35253b6f3072c8a749473aa590a29c')
    PEERS = []
    TX_COUNT = 1
    TX_COUNT_HEIGHT = 1


class Crown(AuxPowMixin, Coin):
    NAME = "Crown"
    SHORTNAME = "CRW"
    NET = "mainnet"
    XPUB_VERBYTES = bytes.fromhex("0488b21e")
    XPRV_VERBYTES = bytes.fromhex("0488ade4")
    P2SH_VERBYTES = [bytes.fromhex("1c")]
    GENESIS_HASH = ('0000000085370d5e122f64f4ab19c686'
                    '14ff3df78c8d13cb814fd7e69a1dc6da')
    TX_COUNT = 13336629
    TX_COUNT_HEIGHT = 1268206
    TX_PER_BLOCK = 10
    RPC_PORT = 9341
    REORG_LIMIT = 1000
    PEERS = [
        'sgp-crwseed.crowndns.info s t',
        'blr-crwseed.crowndns.info s t',
        'sfo-crwseed.crowndns.info s t',
        'nyc-crwseed.crowndns.info s t',
        'ams-crwseed.crowndns.info s t',
        'tor-crwseed.crowndns.info s t',
        'lon-crwseed.crowndns.info s t',
        'fra-crwseed.crowndns.info s t',
    ]


class Fujicoin(Coin):
    NAME = "Fujicoin"
    SHORTNAME = "FJC"
    NET = "mainnet"
    XPUB_VERBYTES = bytes.fromhex("0488b21e")
    XPRV_VERBYTES = bytes.fromhex("0488ade4")
    P2PKH_VERBYTE = bytes.fromhex("24")
    P2SH_VERBYTES = [bytes.fromhex("10")]
    WIF_BYTE = bytes.fromhex("a4")
    GENESIS_HASH = ('adb6d9cfd74075e7f91608add4bd2a2e'
                    'a636f70856183086842667a1597714a0')
    DESERIALIZER = lib_tx.DeserializerSegWit
    TX_COUNT = 170478
    TX_COUNT_HEIGHT = 1521676
    TX_PER_BLOCK = 1
    RPC_PORT = 3776
    REORG_LIMIT = 1000


class Neblio(ScryptMixin, Coin):
    NAME = "Neblio"
    SHORTNAME = "NEBL"
    NET = "mainnet"
    XPUB_VERBYTES = bytes.fromhex("0488b21e")
    XPRV_VERBYTES = bytes.fromhex("0488ade4")
    P2PKH_VERBYTE = bytes.fromhex("35")
    P2SH_VERBYTES = [bytes.fromhex("70")]
    GENESIS_HASH = ('7286972be4dbc1463d256049b7471c25'
                    '2e6557e222cab9be73181d359cd28bcc')
    TX_COUNT = 23675
    TX_COUNT_HEIGHT = 22785
    TX_PER_BLOCK = 1
    RPC_PORT = 6326
    REORG_LIMIT = 1000


class Bitzeny(Coin):
    NAME = "Bitzeny"
    SHORTNAME = "ZNY"
    NET = "mainnet"
    XPUB_VERBYTES = bytes.fromhex("0488b21e")
    XPRV_VERBYTES = bytes.fromhex("0488ade4")
    P2PKH_VERBYTE = bytes.fromhex("51")
    GENESIS_HASH = ('000009f7e55e9e3b4781e22bd87a7cfa'
                    '4acada9e4340d43ca738bf4e9fb8f5ce')
    DESERIALIZER = lib_tx.DeserializerSegWit
    TX_COUNT = 1408733
    TX_COUNT_HEIGHT = 1015115
    TX_PER_BLOCK = 1
    RPC_PORT = 9252
    REORG_LIMIT = 1000

    @classmethod
    def header_hash(cls, header):
        '''Given a header return the hash.'''
        import zny_yespower_0_5
        return zny_yespower_0_5.getPoWHash(header)


class CanadaeCoin(AuxPowMixin, Coin):
    NAME = "CanadaeCoin"
    SHORTNAME = "CDN"
    NET = "mainnet"
    XPUB_VERBYTES = bytes.fromhex("0488b21e")
    XPRV_VERBYTES = bytes.fromhex("0488ade4")
    P2PKH_VERBYTE = bytes.fromhex("1C")
    WIF_BYTE = bytes.fromhex("9c")
    GENESIS_HASH = ('863626dadaef221e2e2f30ff3dacae44'
                    'cabdae9e0028058072181b3fb675d94a')
    ESTIMATE_FEE = 0.0001
    RELAY_FEE = 0.0001
    DAEMON = daemon.FakeEstimateFeeDaemon
    TX_COUNT = 3455905
    TX_COUNT_HEIGHT = 3645419
    TX_PER_BLOCK = 1
    RPC_PORT = 34330
    REORG_LIMIT = 1000


class Denarius(Coin):
    NAME = "Denarius"
    SHORTNAME = "DNR"
    NET = "mainnet"
    XPUB_VERBYTES = bytes.fromhex("0488b21e")
    XPRV_VERBYTES = bytes.fromhex("0488ade4")
    P2PKH_VERBYTE = bytes.fromhex("1E")  # Address starts with a D
    P2SH_VERBYTES = [bytes.fromhex("5A")]
    WIF_BYTE = bytes.fromhex("9E")  # WIF starts with a 6
    GENESIS_HASH = ('00000d5dbbda01621cfc16bbc1f9bf32'
                    '64d641a5dbf0de89fd0182c2c4828fcd')
    DESERIALIZER = lib_tx.DeserializerTxTime
    TX_COUNT = 4230
    RPC_PORT = 32339
    ESTIMATE_FEE = 0.00001
    RELAY_FEE = 0.00001
    DAEMON = daemon.FakeEstimateFeeDaemon
    TX_COUNT_HEIGHT = 306187
    TX_PER_BLOCK = 4000

    @classmethod
    def header_hash(cls, header):
        '''Given a header return the hash.'''
        import tribus_hash
        return tribus_hash.getPoWHash(header)


class DenariusTestnet(Denarius):
    NET = "testnet"
    XPUB_VERBYTES = bytes.fromhex("043587cf")
    XPRV_VERBYTES = bytes.fromhex("04358394")
    P2PKH_VERBYTE = bytes.fromhex("12")
    P2SH_VERBYTES = [bytes.fromhex("74")]
    WIF_BYTE = bytes.fromhex("ef")
    GENESIS_HASH = ('000086bfe8264d241f7f8e5393f74778'
                    '4b8ca2aa98bdd066278d590462a4fdb4')
    RPC_PORT = 32338
    REORG_LIMIT = 2000


class Sibcoin(Dash):
    NAME = "Sibcoin"
    SHORTNAME = "SIB"
    NET = "mainnet"
    XPUB_VERBYTES = bytes.fromhex("0488b21e")
    XPRV_VERBYTES = bytes.fromhex("0488ade4")
    P2PKH_VERBYTE = bytes.fromhex("3F")
    P2SH_VERBYTES = [bytes.fromhex("28")]
    WIF_BYTE = bytes.fromhex("80")
    GENESIS_HASH = ('00000c492bf73490420868bc577680bf'
                    'c4c60116e7e85343bc624787c21efa4c')
    DAEMON = daemon.DashDaemon
    TX_COUNT = 1000
    TX_COUNT_HEIGHT = 10000
    TX_PER_BLOCK = 1
    RPC_PORT = 1944
    REORG_LIMIT = 1000
    PEERS = []

    @classmethod
    def header_hash(cls, header):
        '''
        Given a header return the hash for sibcoin.
        Need to download `x11_gost_hash` module
        Source code: https://github.com/ivansib/x11_gost_hash
        '''
        import x11_gost_hash
        return x11_gost_hash.getPoWHash(header)


class SibcoinTestnet(Sibcoin):
    SHORTNAME = "tSIB"
    NET = "testnet"
    XPUB_VERBYTES = bytes.fromhex("043587cf")
    XPRV_VERBYTES = bytes.fromhex("04358394")
    GENESIS_HASH = ('00000617791d0e19f524387f67e558b2'
                    'a928b670b9a3b387ae003ad7f9093017')

    RPC_PORT = 11944


class Chips(Coin):
    NAME = "Chips"
    SHORTNAME = "CHIPS"
    NET = "mainnet"
    P2PKH_VERBYTE = bytes.fromhex("3c")
    P2SH_VERBYTES = [bytes.fromhex("55")]
    WIF_BYTE = bytes.fromhex("bc")
    GENESIS_HASH = ('0000006e75f6aa0efdbf7db03132aa4e'
                    '4d0c84951537a6f5a7c39a0a9d30e1e7')
    DESERIALIZER = lib_tx.DeserializerSegWit
    TX_COUNT = 145290
    TX_COUNT_HEIGHT = 318637
    TX_PER_BLOCK = 2
    RPC_PORT = 57776
    REORG_LIMIT = 800


class Feathercoin(Coin):
    NAME = "Feathercoin"
    SHORTNAME = "FTC"
    NET = "mainnet"
    XPUB_VERBYTES = bytes.fromhex("0488BC26")
    XPRV_VERBYTES = bytes.fromhex("0488DAEE")
    P2PKH_VERBYTE = bytes.fromhex("0E")
    WIF_BYTE = bytes.fromhex("8E")
    GENESIS_HASH = ('12a765e31ffd4059bada1e25190f6e98'
                    'c99d9714d334efa41a195a7e7e04bfe2')
    DESERIALIZER = lib_tx.DeserializerSegWit
    TX_COUNT = 3170843
    TX_COUNT_HEIGHT = 1981777
    TX_PER_BLOCK = 2
    RPC_PORT = 9337
    REORG_LIMIT = 2000
    PEERS = [
        'electrumx-gb-1.feathercoin.network s t',
        'electrumx-gb-2.feathercoin.network s t',
        'electrumx-de-1.feathercoin.network s t',
    ]


class UFO(Coin):
    NAME = "UniformFiscalObject"
    SHORTNAME = "UFO"
    NET = "mainnet"
    XPUB_VERBYTES = bytes.fromhex("0488B21E")
    XPRV_VERBYTES = bytes.fromhex("0488ADE4")
    P2PKH_VERBYTE = bytes.fromhex("1B")
    P2SH_VERBYTES = [bytes.fromhex("44")]
    WIF_BYTE = bytes.fromhex("9B")
    GENESIS_HASH = ('ba1d39b4928ab03d813d952daf65fb77'
                    '97fcf538a9c1b8274f4edc8557722d13')
    DESERIALIZER = lib_tx.DeserializerSegWit
    TX_COUNT = 1608926
    TX_COUNT_HEIGHT = 1300154
    TX_PER_BLOCK = 2
    RPC_PORT = 9888
    REORG_LIMIT = 2000
    PEERS = [
        'electrumx1.ufobject.com s t',
    ]


class Newyorkcoin(AuxPowMixin, Coin):
    NAME = "Newyorkcoin"
    SHORTNAME = "NYC"
    NET = "mainnet"
    P2PKH_VERBYTE = bytes.fromhex("3c")
    P2SH_VERBYTES = [bytes.fromhex("16")]
    WIF_BYTE = bytes.fromhex("bc")
    GENESIS_HASH = ('5597f25c062a3038c7fd815fe46c67de'
                    'dfcb3c839fbc8e01ed4044540d08fe48')
    TX_COUNT = 5161944
    TX_COUNT_HEIGHT = 3948743
    TX_PER_BLOCK = 2
    REORG_LIMIT = 2000


class NewyorkcoinTestnet(Newyorkcoin):
    SHORTNAME = "tNYC"
    NET = "testnet"
    P2PKH_VERBYTE = bytes.fromhex("71")
    P2SH_VERBYTES = [bytes.fromhex("c4")]
    WIF_BYTE = bytes.fromhex("f1")
    GENESIS_HASH = ('24463e4d3c625b0a9059f309044c2cf0'
                    'd7e196cf2a6ecce901f24f681be33c8f')
    TX_COUNT = 5161944
    TX_COUNT_HEIGHT = 3948743
    TX_PER_BLOCK = 2
    REORG_LIMIT = 2000


class Bitcore(BitcoinMixin, Coin):
    NAME = "Bitcore"
    SHORTNAME = "BTX"
    P2PKH_VERBYTE = bytes.fromhex("03")
    P2SH_VERBYTES = [bytes.fromhex("7D")]
    DESERIALIZER = lib_tx.DeserializerSegWit
    GENESIS_HASH = ('604148281e5c4b7f2487e5d03cd60d8e'
                    '6f69411d613f6448034508cea52e9574')
    TX_COUNT = 126979
    TX_COUNT_HEIGHT = 126946
    TX_PER_BLOCK = 2
    RPC_PORT = 8556
    PEERS = [
        'ele1.bitcore.cc s t',
        'ele2.bitcore.cc s t',
        'ele3.bitcore.cc s t',
        'ele4.bitcore.cc s t'
    ]


class GameCredits(Coin):
    NAME = "GameCredits"
    SHORTNAME = "GAME"
    NET = "mainnet"
    P2PKH_VERBYTE = bytes.fromhex("26")
    WIF_BYTE = bytes.fromhex("a6")
    GENESIS_HASH = ('91ec5f25ee9a0ffa1af7d4da4db9a552'
                    '228dd2dc77cdb15b738be4e1f55f30ee')
    DESERIALIZER = lib_tx.DeserializerSegWit
    TX_COUNT = 316796
    TX_COUNT_HEIGHT = 2040250
    TX_PER_BLOCK = 2
    RPC_PORT = 40001
    REORG_LIMIT = 1000


class Machinecoin(Coin):
    NAME = "Machinecoin"
    SHORTNAME = "MAC"
    NET = "mainnet"
    XPUB_VERBYTES = bytes.fromhex("0488b21e")
    XPRV_VERBYTES = bytes.fromhex("0488ade4")
    P2PKH_VERBYTE = bytes.fromhex("32")
    P2SH_VERBYTES = [bytes.fromhex("26"), bytes.fromhex("05")]
    WIF_BYTE = bytes.fromhex("b2")
    GENESIS_HASH = ('6a1f879bcea5471cbfdee1fd0cb2ddcc'
                    '4fed569a500e352d41de967703e83172')
    DESERIALIZER = lib_tx.DeserializerSegWit
    TX_COUNT = 137641
    TX_COUNT_HEIGHT = 513020
    TX_PER_BLOCK = 2
    RPC_PORT = 40332
    REORG_LIMIT = 800


class BitcoinAtom(Coin):
    NAME = "BitcoinAtom"
    SHORTNAME = "BCA"
    NET = "mainnet"
    P2PKH_VERBYTE = bytes.fromhex("17")
    P2SH_VERBYTES = [bytes.fromhex("0a")]
    STATIC_BLOCK_HEADERS = False
    DESERIALIZER = lib_tx.DeserializerBitcoinAtom
    HEADER_SIZE_POST_FORK = 84
    BLOCK_PROOF_OF_STAKE = 0x01
    BLOCK_PROOF_OF_STAKE_FLAGS = b'\x01\x00\x00\x00'
    TX_COUNT = 295158744
    TX_COUNT_HEIGHT = 589197
    TX_PER_BLOCK = 10
    RPC_PORT = 9136
    REORG_LIMIT = 5000

    @classmethod
    def header_hash(cls, header):
        '''Given a header return hash'''
        header_to_be_hashed = header[:cls.BASIC_HEADER_SIZE]
        # New block header format has some extra flags in the end
        if len(header) == cls.HEADER_SIZE_POST_FORK:
            flags, = util.unpack_le_uint32_from(header, len(header) - 4)
            # Proof of work blocks have special serialization
            if flags & cls.BLOCK_PROOF_OF_STAKE != 0:
                header_to_be_hashed += cls.BLOCK_PROOF_OF_STAKE_FLAGS

        return double_sha256(header_to_be_hashed)

    @classmethod
    def block_header(cls, block, height):
        '''Return the block header bytes'''
        deserializer = cls.DESERIALIZER(block)
        return deserializer.read_header(height, cls.BASIC_HEADER_SIZE)


class Decred(Coin):
    NAME = "Decred"
    SHORTNAME = "DCR"
    NET = "mainnet"
    XPUB_VERBYTES = bytes.fromhex("02fda926")
    XPRV_VERBYTES = bytes.fromhex("02fda4e8")
    P2PKH_VERBYTE = bytes.fromhex("073f")
    P2SH_VERBYTES = [bytes.fromhex("071a")]
    WIF_BYTE = bytes.fromhex("22de")
    GENESIS_HASH = ('298e5cc3d985bfe7f81dc135f360abe0'
                    '89edd4396b86d2de66b0cef42b21d980')
    BASIC_HEADER_SIZE = 180
    HEADER_HASH = lib_tx.DeserializerDecred.blake256
    DESERIALIZER = lib_tx.DeserializerDecred
    DAEMON = daemon.DecredDaemon
    BLOCK_PROCESSOR = block_proc.DecredBlockProcessor
    ENCODE_CHECK = partial(Base58.encode_check,
                           hash_fn=lib_tx.DeserializerDecred.blake256d)
    DECODE_CHECK = partial(Base58.decode_check,
                           hash_fn=lib_tx.DeserializerDecred.blake256d)
    HEADER_VALUES = ('version', 'prev_block_hash', 'merkle_root', 'stake_root',
                     'vote_bits', 'final_state', 'voters', 'fresh_stake',
                     'revocations', 'pool_size', 'bits', 'sbits',
                     'block_height', 'size', 'timestamp', 'nonce',
                     'extra_data', 'stake_version')
    HEADER_UNPACK = struct.Struct(
        '< i 32s 32s 32s H 6s H B B I I Q I I I I 32s I').unpack_from
    TX_COUNT = 4629388
    TX_COUNT_HEIGHT = 260628
    TX_PER_BLOCK = 17
    REORG_LIMIT = 1000
    RPC_PORT = 9109

    @classmethod
    def header_hash(cls, header):
        '''Given a header return the hash.'''
        return cls.HEADER_HASH(header)

    @classmethod
    def block(cls, raw_block, height):
        '''Return a Block namedtuple given a raw block and its height.'''
        if height > 0:
            return super().block(raw_block, height)
        else:
            return Block(raw_block, cls.block_header(raw_block, height), [])


class DecredTestnet(Decred):
    SHORTNAME = "tDCR"
    NET = "testnet"
    XPUB_VERBYTES = bytes.fromhex("043587d1")
    XPRV_VERBYTES = bytes.fromhex("04358397")
    P2PKH_VERBYTE = bytes.fromhex("0f21")
    P2SH_VERBYTES = [bytes.fromhex("0efc")]
    WIF_BYTE = bytes.fromhex("230e")
    GENESIS_HASH = (
        'a649dce53918caf422e9c711c858837e08d626ecfcd198969b24f7b634a49bac')
    BASIC_HEADER_SIZE = 180
    ALLOW_ADVANCING_ERRORS = True
    TX_COUNT = 217380620
    TX_COUNT_HEIGHT = 464000
    TX_PER_BLOCK = 1800
    REORG_LIMIT = 1000
    RPC_PORT = 19109


class Axe(Dash):
    NAME = "Axe"
    SHORTNAME = "AXE"
    NET = "mainnet"
    XPUB_VERBYTES = bytes.fromhex("02fe52cc")
    XPRV_VERBYTES = bytes.fromhex("02fe52f8")
    P2PKH_VERBYTE = bytes.fromhex("37")
    P2SH_VERBYTES = [bytes.fromhex("10")]
    WIF_BYTE = bytes.fromhex("cc")
    GENESIS_HASH = ('00000c33631ca6f2f61368991ce2dc03'
                    '306b5bb50bf7cede5cfbba6db38e52e6')
    SESSIONCLS = DashElectrumX
    DAEMON = daemon.DashDaemon
    DESERIALIZER = lib_tx_axe.DeserializerAxe
    TX_COUNT = 18405
    TX_COUNT_HEIGHT = 30237
    TX_PER_BLOCK = 1
    RPC_PORT = 9337
    REORG_LIMIT = 1000
    PEERS = []

    @classmethod
    def header_hash(cls, header):
        '''
        Given a header return the hash for AXE.
        Need to download `axe_hash` module
        Source code: https://github.com/AXErunners/axe_hash
        '''
        import x11_hash
        return x11_hash.getPoWHash(header)


class AxeTestnet(Axe):
    SHORTNAME = "tAxe"
    NET = "testnet"
    XPUB_VERBYTES = bytes.fromhex("3a805837")
    XPRV_VERBYTES = bytes.fromhex("3a8061a0")
    GENESIS_HASH = ('000005b709662e7bc5e89c71d3aba6c9'
                    'd4623b4bbf44ac205caec55f4cefb483')
    P2PKH_VERBYTE = bytes.fromhex("8c")
    P2SH_VERBYTES = [bytes.fromhex("13")]
    WIF_BYTE = bytes.fromhex("ef")
    TX_COUNT_HEIGHT = 101619
    TX_COUNT = 132681
    TX_PER_BLOCK = 1
    RPC_PORT = 19937
    PEER_DEFAULT_PORTS = {'t': '51001', 's': '51002'}
    PEERS = []


class AxeRegtest(AxeTestnet):
    NET = "regtest"
    GENESIS_HASH = ('2026b8850f3774a0536152ba868c4dcb'
                    'de9aef5ffc28a5d23f76f80e9b46e565')
    PEERS = []
    TX_COUNT_HEIGHT = 1
    RPC_PORT = 19869
    TX_COUNT = 1


class Xuez(Coin):
    NAME = "Xuez"
    SHORTNAME = "XUEZ"
    NET = "mainnet"
    XPUB_VERBYTES = bytes.fromhex("022d2533")
    XPRV_VERBYTES = bytes.fromhex("0221312b")
    P2PKH_VERBYTE = bytes.fromhex("48")
    P2SH_VERBYTES = [bytes.fromhex("12")]
    WIF_BYTE = bytes.fromhex("d4")
    GENESIS_HASH = ('000000e1febc39965b055e8e0117179a'
                    '4d18e24e7aaa0c69864c4054b4f29445')
    TX_COUNT = 30000
    TX_COUNT_HEIGHT = 15000
    TX_PER_BLOCK = 1
    RPC_PORT = 41799
    REORG_LIMIT = 1000
    BASIC_HEADER_SIZE = 112
    PEERS = []

    @classmethod
    def header_hash(cls, header):
        '''
        Given a header return the hash for Xuez.
        Need to download `xevan_hash` module
        Source code: https://github.com/xuez/xuez
        '''
        version, = util.unpack_le_uint32_from(header)

        import xevan_hash

        if version == 1:
            return xevan_hash.getPoWHash(header[:80])
        else:
            return xevan_hash.getPoWHash(header)


# Source: https://github.com/odinblockchain/odin
class Odin(Coin):
    NAME = "ODIN"
    SHORTNAME = "ODIN"
    NET = "mainnet"
    XPUB_VERBYTES = bytes.fromhex("27561872")
    XPRV_VERBYTES = bytes.fromhex("27256746")
    P2PKH_VERBYTE = bytes.fromhex("73")
    P2SH_VERBYTES = [bytes.fromhex("39")]
    WIF_BYTE = bytes.fromhex("8a")
    GENESIS_HASH = ('31ca29566549e444cf227a0e2e067aed'
                    '847c2acc541d3bbf9ca1ae89f4fd57d7')

    TX_COUNT = 340000
    TX_COUNT_HEIGHT = 340000
    TX_PER_BLOCK = 2
    RPC_PORT = 22101
    REORG_LIMIT = 100

    BASIC_HEADER_SIZE = 80
    HDR_V4_SIZE = 112
    HDR_V4_HEIGHT = 143447
    HDR_V4_START_OFFSET = HDR_V4_HEIGHT * BASIC_HEADER_SIZE

    SESSIONCLS = DashElectrumX
    DAEMON = daemon.DashDaemon
    DESERIALIZER = lib_tx.DeserializerSegWit

    @classmethod
    def static_header_offset(cls, height):
        assert cls.STATIC_BLOCK_HEADERS
        if height >= cls.HDR_V4_HEIGHT:
            relative_v4_offset = (height - cls.HDR_V4_HEIGHT) * cls.HDR_V4_SIZE
            return cls.HDR_V4_START_OFFSET + relative_v4_offset
        else:
            return height * cls.BASIC_HEADER_SIZE

    @classmethod
    def header_hash(cls, header):
        version, = util.unpack_le_uint32_from(header)
        if version >= 4:
            return super().header_hash(header)
        else:
            import quark_hash
            return quark_hash.getPoWHash(header)


class Pac(Coin):
    NAME = "PAC"
    SHORTNAME = "PAC"
    NET = "mainnet"
    XPUB_VERBYTES = bytes.fromhex("0488B21E")
    XPRV_VERBYTES = bytes.fromhex("0488ADE4")
    GENESIS_HASH = ('00000354655ff039a51273fe61d3b493'
                    'bd2897fe6c16f732dbc4ae19f04b789e')
    P2PKH_VERBYTE = bytes.fromhex("37")
    P2SH_VERBYTES = [bytes.fromhex("0A")]
    WIF_BYTE = bytes.fromhex("CC")
    TX_COUNT_HEIGHT = 14939
    TX_COUNT = 23708
    TX_PER_BLOCK = 2
    RPC_PORT = 7111
    PEERS = [
        'electrum.paccoin.io s t',
        'electro-pac.paccoin.io s t'
    ]
    SESSIONCLS = DashElectrumX
    DAEMON = daemon.DashDaemon
    ESTIMATE_FEE = 0.00001
    RELAY_FEE = 0.00001

    @classmethod
    def header_hash(cls, header):
        '''Given a header return the hash.'''
        import x11_hash
        return x11_hash.getPoWHash(header)


class PacTestnet(Pac):
    SHORTNAME = "tPAC"
    NET = "testnet"
    XPUB_VERBYTES = bytes.fromhex("043587CF")
    XPRV_VERBYTES = bytes.fromhex("04358394")
    GENESIS_HASH = ('00000da63bd9478b655ef6bf1bf76cd9'
                    'af05202ab68643f9091e049b2b5280ed')
    P2PKH_VERBYTE = bytes.fromhex("78")
    P2SH_VERBYTES = [bytes.fromhex("0E")]
    WIF_BYTE = bytes.fromhex("EF")
    TX_COUNT_HEIGHT = 16275
    TX_COUNT = 16275
    TX_PER_BLOCK = 1
    RPC_PORT = 17111


class Zcoin(Coin):
    NAME = "Zcoin"
    SHORTNAME = "XZC"
    NET = "mainnet"
    P2PKH_VERBYTE = bytes.fromhex("52")
    P2SH_VERBYTES = [bytes.fromhex("07")]
    WIF_BYTE = bytes.fromhex("d2")
    GENESIS_HASH = ('4381deb85b1b2c9843c222944b616d99'
                    '7516dcbd6a964e1eaf0def0830695233')
    TX_COUNT = 667154
    TX_COUNT_HEIGHT = 100266
    TX_PER_BLOCK = 4000  # 2000 for 1MB block
    IRC_PREFIX = None
    RPC_PORT = 8888
    REORG_LIMIT = 5000
    PEER_DEFAULT_PORTS = {'t': '50001', 's': '50002'}
    MTP_HEADER_EXTRA_SIZE = 100
    MTP_HEADER_DATA_SIZE = 198864
    MTP_HEADER_DATA_START = Coin.BASIC_HEADER_SIZE + MTP_HEADER_EXTRA_SIZE
    MTP_HEADER_DATA_END = MTP_HEADER_DATA_START + MTP_HEADER_DATA_SIZE
    STATIC_BLOCK_HEADERS = False
    SESSIONCLS = DashElectrumX
    DAEMON = daemon.ZcoinMtpDaemon
    DESERIALIZER = lib_tx.DeserializerZcoin
    PEERS = [
        'electrum.polispay.com'
    ]

    @classmethod
    def is_mtp(cls, header):
        from electrumx.lib.util import unpack_le_uint32_from, hex_to_bytes
        if isinstance(header, str):
            nVersion, = unpack_le_uint32_from(hex_to_bytes(header[0:4*2]))
        elif isinstance(header, bytes):
            nVersion, = unpack_le_uint32_from(header[0:4])
        else:
            raise "Cannot handle the passed type"
        return nVersion & 0x1000

    @classmethod
    def block_header(cls, block, height):
        sz = cls.BASIC_HEADER_SIZE
        if cls.is_mtp(block):
            sz += cls.MTP_HEADER_EXTRA_SIZE
        return block[:sz]

    @classmethod
    def header_hash(cls, header):
        sz = cls.BASIC_HEADER_SIZE
        if cls.is_mtp(header):
            sz += cls.MTP_HEADER_EXTRA_SIZE
        return double_sha256(header[:sz])


class ZcoinTestnet(Zcoin):
    SHORTNAME = "tXZC"
    NET = "testnet"
    XPUB_VERBYTES = bytes.fromhex("043587cf")
    XPRV_VERBYTES = bytes.fromhex("04358394")
    P2PKH_VERBYTE = bytes.fromhex("41")
    P2SH_VERBYTES = [bytes.fromhex("b2")]
    WIF_BYTE = bytes.fromhex("b9")
    GENESIS_HASH = '1e3487fdb1a7d46dac3e8f3e58339c6e' \
                   'ff54abf6aef353485f3ed64250a35e89'
    REORG_LIMIT = 8000
    RPC_PORT = 18888


class GINCoin(Coin):
    NAME = "GINCoin"
    SHORTNAME = "GIN"
    NET = "mainnet"
    XPUB_VERBYTES = bytes.fromhex("0488B21E")
    XPRV_VERBYTES = bytes.fromhex("0488ADE4")
    GENESIS_HASH = ('00000cd6bde619b2c3b23ad2e384328a'
                    '450a37fa28731debf748c3b17f91f97d')
    P2PKH_VERBYTE = bytes.fromhex("37")
    P2SH_VERBYTES = [bytes.fromhex("38")]
    WIF_BYTE = bytes.fromhex("3c")
    TX_COUNT_HEIGHT = 225000
    TX_COUNT = 470784
    TX_PER_BLOCK = 4
    RPC_PORT = 10211
    PEERS = [
        'electrum.polispay.com'
    ]
    SESSIONCLS = DashElectrumX
    DAEMON = daemon.DashDaemon

    # Seems that the main lyra2z_hash python package doesn't works.
    # Tested and working with: https://github.com/LapoLab/lyra2z-py
    @classmethod
    def header_hash(cls, header):
        timestamp = util.unpack_le_uint32_from(header, 68)[0]
        if timestamp > 1550246400:
            import x16rt_hash
            return x16rt_hash.getPoWHash(header)
        elif timestamp > 1525651200:
            import lyra2z_hash
            return lyra2z_hash.getPoWHash(header)
        import neoscrypt
        return neoscrypt.getPoWHash(header)


class Polis(Coin):
    NAME = "Polis"
    SHORTNAME = "POLIS"
    NET = "mainnet"
    XPUB_VERBYTES = bytes.fromhex("03E25D7E")
    XPRV_VERBYTES = bytes.fromhex("03E25945")
    GENESIS_HASH = ('000009701eb781a8113b1af1d814e2f0'
                    '60f6408a2c990db291bc5108a1345c1e')
    P2PKH_VERBYTE = bytes.fromhex("37")
    P2SH_VERBYTES = [bytes.fromhex("38")]
    WIF_BYTE = bytes.fromhex("3c")
    TX_COUNT_HEIGHT = 280600
    TX_COUNT = 635415
    TX_PER_BLOCK = 4
    RPC_PORT = 24127
    PEERS = [
        'electrum.polispay.com'
    ]
    SESSIONCLS = DashElectrumX
    DAEMON = daemon.DashDaemon

    @classmethod
    def header_hash(cls, header):
        '''Given a header return the hash.'''
        import x11_hash
        return x11_hash.getPoWHash(header)


class MNPCoin(Coin):
    NAME = "MNPCoin"
    SHORTNAME = "MNP"
    NET = "mainnet"
    XPUB_VERBYTES = bytes.fromhex("0488B21E")
    XPRV_VERBYTES = bytes.fromhex("0488ADE4")
    GENESIS_HASH = ('00000924036c67d803ce606ded814312'
                    '7e62fa2111dd3b063880a1067c69ccb1')
    P2PKH_VERBYTE = bytes.fromhex("32")
    P2SH_VERBYTES = [bytes.fromhex("35")]
    WIF_BYTE = bytes.fromhex("37")
    TX_COUNT_HEIGHT = 248000
    TX_COUNT = 506447
    TX_PER_BLOCK = 4
    RPC_PORT = 13373
    PEERS = [
        'electrum.polispay.com'
    ]
    SESSIONCLS = DashElectrumX
    DAEMON = daemon.DashDaemon

    @classmethod
    def header_hash(cls, header):
        '''Given a header return the hash.'''
        import quark_hash
        return quark_hash.getPoWHash(header)


class ColossusXT(Coin):
    NAME = "ColossusXT"
    SHORTNAME = "COLX"
    NET = "mainnet"
    XPUB_VERBYTES = bytes.fromhex("0488B21E")
    XPRV_VERBYTES = bytes.fromhex("0488ADE4")
    GENESIS_HASH = ('a0ce8206c908357008c1b9a8ba2813af'
                    'f0989ca7f72d62b14e652c55f02b4f5c')
    P2PKH_VERBYTE = bytes.fromhex("1E")
    P2SH_VERBYTES = [bytes.fromhex("0D")]
    WIF_BYTE = bytes.fromhex("D4")
    TX_COUNT_HEIGHT = 356500
    BASIC_HEADER_SIZE = 80
    HDR_V5_HEIGHT = 500000
    HDR_V5_SIZE = 112
    HDR_V5_START_OFFSET = HDR_V5_HEIGHT * BASIC_HEADER_SIZE
    TX_COUNT = 761041
    TX_PER_BLOCK = 4
    RPC_PORT = 51473
    PEERS = [
        'electrum.polispay.com'
    ]
    SESSIONCLS = DashElectrumX
    DAEMON = daemon.DashDaemon

    @classmethod
    def static_header_offset(cls, height):
        assert cls.STATIC_BLOCK_HEADERS
        if height >= cls.HDR_V5_HEIGHT:
            relative_v4_offset = (height - cls.HDR_V5_HEIGHT) * cls.HDR_V5_SIZE
            return cls.HDR_V5_START_OFFSET + relative_v4_offset
        else:
            return height * cls.BASIC_HEADER_SIZE

    @classmethod
    def header_hash(cls, header):
        version, = util.unpack_le_uint32_from(header)
        if version >= 5:
            return super().header_hash(header)
        else:
            import quark_hash
            return quark_hash.getPoWHash(header)


class Minexcoin(EquihashMixin, Coin):
    NAME = "Minexcoin"
    SHORTNAME = "MNX"
    NET = "mainnet"
    P2PKH_VERBYTE = bytes.fromhex("4b")
    GENESIS_HASH = ('490a36d9451a55ed197e34aca7414b35'
                    'd775baa4a8e896f1c577f65ce2d214cb')
    STATIC_BLOCK_HEADERS = True
    BASIC_HEADER_SIZE = 209
    HEADER_SIZE_NO_SOLUTION = 140
    TX_COUNT = 327963
    TX_COUNT_HEIGHT = 74495
    TX_PER_BLOCK = 5
    RPC_PORT = 8022
    CHUNK_SIZE = 960
    PEERS = [
        'electrumx.xpresit.net s t',
        'elex01-ams.turinex.eu s t',
        'eu.minexpool.nl s t'
    ]

    @classmethod
    def block_header(cls, block, height):
        '''Return the block header bytes'''
        deserializer = cls.DESERIALIZER(block)
        return deserializer.read_header(cls.HEADER_SIZE_NO_SOLUTION)


class Groestlcoin(Coin):
    NAME = "Groestlcoin"
    SHORTNAME = "GRS"
    NET = "mainnet"
    XPUB_VERBYTES = bytes.fromhex("0488b21e")
    XPRV_VERBYTES = bytes.fromhex("0488ade4")
    P2PKH_VERBYTE = bytes.fromhex("24")
    GENESIS_HASH = ('00000ac5927c594d49cc0bdb81759d0d'
                    'a8297eb614683d3acb62f0703b639023')
    DESERIALIZER = lib_tx.DeserializerGroestlcoin
    TX_COUNT = 115900
    TX_COUNT_HEIGHT = 1601528
    TX_PER_BLOCK = 5
    RPC_PORT = 1441
    BLACKLIST_URL = 'https://groestlcoin.org/blacklist.json'
    PEERS = [
        'electrum1.groestlcoin.org s t',
        'electrum2.groestlcoin.org s t',
        '6brsrbiinpc32tfc.onion t',
        'xkj42efxrcy6vbfw.onion t',
    ]

    def grshash(data):
        import groestlcoin_hash
        return groestlcoin_hash.getHash(data, len(data))

    @classmethod
    def header_hash(cls, header):
        '''Given a header return the hash.'''
        return cls.grshash(header)

    ENCODE_CHECK = partial(Base58.encode_check, hash_fn=grshash)
    DECODE_CHECK = partial(Base58.decode_check, hash_fn=grshash)


class GroestlcoinTestnet(Groestlcoin):
    SHORTNAME = "TGRS"
    NET = "testnet"
    XPUB_VERBYTES = bytes.fromhex("043587cf")
    XPRV_VERBYTES = bytes.fromhex("04358394")
    P2PKH_VERBYTE = bytes.fromhex("6f")
    P2SH_VERBYTES = [bytes.fromhex("c4")]
    WIF_BYTE = bytes.fromhex("ef")
    GENESIS_HASH = ('000000ffbb50fc9898cdd36ec163e6ba'
                    '23230164c0052a28876255b7dcf2cd36')
    RPC_PORT = 17766
    PEERS = [
        'electrum-test1.groestlcoin.org s t',
        'electrum-test2.groestlcoin.org s t',
        '7frvhgofuf522b5i.onion t',
        'aocojvqcybdoxekv.onion t',
    ]


class Pivx(Coin):
    NAME = "PIVX"
    SHORTNAME = "PIVX"
    NET = "mainnet"
    XPUB_VERBYTES = bytes.fromhex("022D2533")
    XPRV_VERBYTES = bytes.fromhex("0221312B")
    GENESIS_HASH = ('0000041e482b9b9691d98eefb48473405c0b8ec31b76df3797c74a78680ef818')
    P2PKH_VERBYTE = bytes.fromhex("1e")
    P2SH_VERBYTE = bytes.fromhex("0d")
    WIF_BYTE = bytes.fromhex("d4")
    TX_COUNT_HEIGHT = 569399
    TX_COUNT = 2157510
    TX_PER_BLOCK = 1
    STATIC_BLOCK_HEADERS = False
    RPC_PORT = 51470
    ZEROCOIN_HEADER = 112
    ZEROCOIN_START_HEIGHT = 863787
    ZEROCOIN_BLOCK_VERSION = 4

    @classmethod
    def static_header_len(cls, height):
        '''Given a header height return its length.'''
        if (height >= cls.ZEROCOIN_START_HEIGHT):
            return cls.ZEROCOIN_HEADER
        else:
            return cls.BASIC_HEADER_SIZE

    @classmethod
    def header_hash(cls, header):
        '''Given a header return the hash.'''
        version, = struct.unpack('<I', header[:4])
        if version >= cls.ZEROCOIN_BLOCK_VERSION:
            return super().header_hash(header)
        else:
            import quark_hash
            return quark_hash.getPoWHash(header)


class PivxTestnet(Pivx):
    NET = "testnet"
    XPUB_VERBYTES = bytes.fromhex("3a8061a0")
    XPRV_VERBYTES = bytes.fromhex("3a805837")
    GENESIS_HASH = ('0000041e482b9b9691d98eefb48473405c0b8ec31b76df3797c74a78680ef818')
    P2PKH_VERBYTE = bytes.fromhex("8B")
    P2SH_VERBYTE = bytes.fromhex("13")
    WIF_BYTE = bytes.fromhex("EF")
    TX_PER_BLOCK = 4
    RPC_PORT = 51472
    ZEROCOIN_START_HEIGHT = 201564


class Bitg(Coin):

    NAME = "BitcoinGreen"
    SHORTNAME = "BITG"
    NET = "mainnet"
    XPUB_VERBYTES = bytes.fromhex("0488b21e")
    XPRV_VERBYTES = bytes.fromhex("0488ade4")
    P2PKH_VERBYTE = bytes.fromhex("26")
    P2SH_VERBYTES = [bytes.fromhex("06")]
    WIF_BYTE = bytes.fromhex("2e")
    GENESIS_HASH = (
        '000008467c3a9c587533dea06ad9380cded3ed32f9742a6c0c1aebc21bf2bc9b')
    DAEMON = daemon.DashDaemon
    TX_COUNT = 1000
    TX_COUNT_HEIGHT = 10000
    TX_PER_BLOCK = 1
    RPC_PORT = 9332
    REORG_LIMIT = 1000
    SESSIONCLS = DashElectrumX
    DAEMON = daemon.DashDaemon

    @classmethod
    def header_hash(cls, header):
        '''Given a header return the hash.'''
        import quark_hash
        return quark_hash.getPoWHash(header)


class tBitg(Bitg):
    SHORTNAME = "tBITG"
    NET = "testnet"
    XPUB_VERBYTES = bytes.fromhex("043587cf")
    XPRV_VERBYTES = bytes.fromhex("04358394")
    P2PKH_VERBYTE = bytes.fromhex("62")
    P2SH_VERBYTES = [bytes.fromhex("0c")]
    WIF_BYTE = bytes.fromhex("6c")
    GENESIS_HASH = (
        '000008467c3a9c587533dea06ad9380cded3ed32f9742a6c0c1aebc21bf2bc9b')
    RPC_PORT = 19332


class EXOS(Coin):
    NAME = "EXOS"
    SHORTNAME = "EXOS"
    NET = "mainnet"
    XPUB_VERBYTES = bytes.fromhex("0488b21e")
    XPRV_VERBYTES = bytes.fromhex("0488ade4")
    GENESIS_HASH = ('00000036090a68c523471da7a4f0f958'
                    'c1b4403fef74a003be7f71877699cab7')
    P2PKH_VERBYTE = bytes.fromhex("1C")
    P2SH_VERBYTE = [bytes.fromhex("57")]
    WIF_BYTE = bytes.fromhex("9C")
    RPC_PORT = 4561
    TX_COUNT = 1000
    TX_COUNT_HEIGHT = 10000
    TX_PER_BLOCK = 4
    DAEMON = daemon.PreLegacyRPCDaemon
    DESERIALIZER = lib_tx.DeserializerTxTime

    @classmethod
    def header_hash(cls, header):
        version, = util.unpack_le_uint32_from(header)

        if version > 2:
            return double_sha256(header)
        else:
            return hex_str_to_hash(EXOS.GENESIS_HASH)


class EXOSTestnet(EXOS):
    SHORTNAME = "tEXOS"
    NET = "testnet"
    XPUB_VERBYTES = bytes.fromhex("043587cf")
    XPRV_VERBYTES = bytes.fromhex("04358394")
    GENESIS_HASH = ('0000059bb2c2048493efcb0f1a034972'
                    'b3ce4089d54c93b69aaab212fb369887')
    P2PKH_VERBYTE = bytes.fromhex("4B")
    P2SH_VERBYTE = [bytes.fromhex("CE")]
    WIF_BYTE = bytes.fromhex("CB")
    RPC_PORT = 14561

    @classmethod
    def header_hash(cls, header):
        version, = util.unpack_le_uint32_from(header)

        if version > 2:
            return double_sha256(header)
        else:
            return hex_str_to_hash(EXOSTestnet.GENESIS_HASH)


class SmartCash(Coin):
    NAME = "SmartCash"
    SHORTNAME = "SMART"
    NET = "mainnet"
    P2PKH_VERBYTE = bytes.fromhex("3f")
    P2SH_VERBYTES = [bytes.fromhex("12")]
    WIF_BYTE = bytes.fromhex("bf")
    GENESIS_HASH = ('000007acc6970b812948d14ea5a0a13d'
                    'b0fdd07d5047c7e69101fa8b361e05a4')
    DESERIALIZER = lib_tx.DeserializerSmartCash
    RPC_PORT = 9679
    REORG_LIMIT = 5000
    TX_COUNT = 1115016
    TX_COUNT_HEIGHT = 541656
    TX_PER_BLOCK = 1
    ENCODE_CHECK = partial(Base58.encode_check,
                           hash_fn=lib_tx.DeserializerSmartCash.keccak)
    DECODE_CHECK = partial(Base58.decode_check,
                           hash_fn=lib_tx.DeserializerSmartCash.keccak)
    HEADER_HASH = lib_tx.DeserializerSmartCash.keccak
    DAEMON = daemon.SmartCashDaemon
    SESSIONCLS = SmartCashElectrumX

    @classmethod
    def header_hash(cls, header):
        '''Given a header return the hash.'''
        return cls.HEADER_HASH(header)


class NIX(Coin):
    NAME = "NIX"
    SHORTNAME = "NIX"
    NET = "mainnet"
    XPUB_VERBYTES = bytes.fromhex("0488b21e")
    XPRV_VERBYTES = bytes.fromhex("0488ade4")
    P2PKH_VERBYTE = bytes.fromhex("26")
    P2SH_VERBYTES = [bytes.fromhex("35")]
    GENESIS_HASH = ('dd28ad86def767c3cfc34267a950d871'
                    'fc7462bc57ea4a929fc3596d9b598e41')
    DESERIALIZER = lib_tx.DeserializerSegWit
    TX_COUNT = 114240
    TX_COUNT_HEIGHT = 87846
    TX_PER_BLOCK = 3
    RPC_PORT = 6215
    REORG_LIMIT = 1000


class NIXTestnet(NIX):
    SHORTNAME = "tNIX"
    NET = "testnet"
    XPUB_VERBYTES = bytes.fromhex("0488b21e")
    XPRV_VERBYTES = bytes.fromhex("0488ade4")
    GENESIS_HASH = ('dd28ad86def767c3cfc34267a950d871'
                    'fc7462bc57ea4a929fc3596d9b598e41')
    P2PKH_VERBYTE = bytes.fromhex("01")
    P2SH_VERBYTE = [bytes.fromhex("03")]
    RPC_PORT = 16215
    DESERIALIZER = lib_tx.DeserializerSegWit


class Noir(Coin):
    NAME = "Noir"
    SHORTNAME = "NOR"
    NET = "mainnet"
    XPUB_VERBYTES = bytes.fromhex("0488b21e")
    XPRV_VERBYTES = bytes.fromhex("0488ade4")
    P2SH_VERBYTES = [bytes.fromhex("07")]
    WIF_BYTE = bytes.fromhex("D0")
    GENESIS_HASH = ('23911212a525e3d149fcad6c559c8b17'
                    'f1e8326a272a75ff9bb315c8d96433ef')
    RPC_PORT = 8825
    TX_COUNT = 586369
    TX_COUNT_HEIGHT = 379290
    TX_PER_BLOCK = 5


class BitcoinPlus(Coin):
    NAME = "BitcoinPlus"
    SHORTNAME = "XBC"
    NET = "mainnet"
    XPUB_VERBYTES = bytes.fromhex("0488B21E")
    XPRV_VERBYTES = bytes.fromhex("0488ADE4")
    P2PKH_VERBYTE = bytes.fromhex("19")
    P2SH_VERBYTES = [bytes.fromhex("55")]
    WIF_BYTE = bytes.fromhex("99")
    GENESIS_HASH = ('0000005f6a28e686f641c616e56182d1'
                    'b43afbe08a223f23bda23cdf9d55b882')
    DESERIALIZER = lib_tx.DeserializerTxTime
    DAEMON = daemon.LegacyRPCDaemon
    TX_COUNT = 1479247
    TX_COUNT_HEIGHT = 749740
    TX_PER_BLOCK = 2
    RPC_PORT = 8885
    REORG_LIMIT = 2000

    @classmethod
    def header_hash(cls, header):
        '''Given a header return the hash.'''
        import x13_hash
        return x13_hash.getPoWHash(header)


class Myriadcoin(AuxPowMixin, Coin):
    NAME = "Myriadcoin"
    SHORTNAME = "XMY"
    NET = "mainnet"
    XPUB_VERBYTES = bytes.fromhex("0488b21e")
    XPRV_VERBYTES = bytes.fromhex("0488ade4")
    P2PKH_VERBYTE = bytes.fromhex("32")
    P2SH_VERBYTES = [bytes.fromhex("09")]
    WIF_BYTE = bytes.fromhex("b2")
    GENESIS_HASH = ('00000ffde4c020b5938441a0ea3d314b'
                    'f619eff0b38f32f78f7583cffa1ea485')
    DESERIALIZER = lib_tx.DeserializerAuxPowSegWit
    TX_COUNT = 1976629
    TX_COUNT_HEIGHT = 2580356
    TX_PER_BLOCK = 20
    REORG_LIMIT = 2000
    RPC_PORT = 10889


class MyriadcoinTestnet(Myriadcoin):
    NAME = "Myriadcoin"
    SHORTNAME = "XMT"
    NET = "testnet"
    XPUB_VERBYTES = bytes.fromhex("043587cf")
    XPRV_VERBYTES = bytes.fromhex("04358394")
    P2PKH_VERBYTE = bytes.fromhex("58")
    P2SH_VERBYTES = [bytes.fromhex("bc")]
    WIF_BYTE = bytes.fromhex("ef")
    GENESIS_HASH = ('0000017ce2a79c8bddafbbe47c004aa9'
                    '2b20678c354b34085f62b762084b9788')


class Sparks(Coin):
    NAME = "Sparks"
    SHORTNAME = "SPK"
    NET = "mainnet"
    XPUB_VERBYTES = bytes.fromhex("0488B21E")
    XPRV_VERBYTES = bytes.fromhex("0488ADE4")
    GENESIS_HASH = ('00000a5c6ddfaac5097218560d5b92d4'
                    '16931cfeba1abf10c81d1d6a232fc8ea')
    P2PKH_VERBYTE = bytes.fromhex("26")
    P2SH_VERBYTES = [bytes.fromhex("0A")]
    WIF_BYTE = bytes.fromhex("C6")
    TX_COUNT_HEIGHT = 117400
    TX_COUNT = 162310
    TX_PER_BLOCK = 4
    RPC_PORT = 8818
    SESSIONCLS = DashElectrumX
    DAEMON = daemon.DashDaemon

    @classmethod
    def header_hash(cls, header):
        import neoscrypt
        return neoscrypt.getPoWHash(header)


# Source: https://github.com/LIMXTEC/BitSend
class Bitsend(Coin):
    NAME = "Bitsend"
    SHORTNAME = "BSD"
    NET = "mainnet"
    XPUB_VERBYTES = bytes.fromhex("0488B21E")
    XPRV_VERBYTES = bytes.fromhex("0488ADE4")
    P2PKH_VERBYTE = bytes.fromhex("66")
    WIF_BYTE = bytes.fromhex("cc")
    GENESIS_HASH = ('0000012e1b8843ac9ce8c18603658eaf'
                    '8895f99d3f5e7e1b7b1686f35e3c087a')
    TX_COUNT = 974672
    TX_COUNT_HEIGHT = 586022
    TX_PER_BLOCK = 2
    RPC_PORT = 8800
    REORG_LIMIT = 1000
    DESERIALIZER = lib_tx.DeserializerSegWit
    XEVAN_TIMESTAMP = 1477958400
    PEERS = [
        'ele1.bitsend.cc s t',
        '51.15.121.233 s t'
    ]

    @classmethod
    def header_hash(cls, header):
        timestamp, = util.unpack_le_uint32_from(header, 68)
        if timestamp > cls.XEVAN_TIMESTAMP:
            import xevan_hash
            return xevan_hash.getPoWHash(header)
        else:
            import x11_hash
            return x11_hash.getPoWHash(header)

    @classmethod
    def genesis_block(cls, block):
        header = cls.block_header(block, 0)
        header_hex_hash = hash_to_hex_str(cls.header_hash(header))
        if header_hex_hash != cls.GENESIS_HASH:
            raise CoinError('genesis block has hash {} expected {}'
                            .format(header_hex_hash, cls.GENESIS_HASH))
        return header + bytes(1)


class Ritocoin(Coin):
    NAME = "Ritocoin"
    SHORTNAME = "RITO"
    NET = "mainnet"
    XPUB_VERBYTES = bytes.fromhex("0534E7CA")
    XPRV_VERBYTES = bytes.fromhex("05347EAC")
    P2PKH_VERBYTE = bytes.fromhex("19")
    P2SH_VERBYTES = [bytes.fromhex("69")]
    GENESIS_HASH = ('00000075e344bdf1c0e433f453764b18'
                    '30a7aa19b2a5213e707502a22b779c1b')
    DESERIALIZER = lib_tx.DeserializerSegWit
    TX_COUNT = 1188090
    TX_COUNT_HEIGHT = 296030
    TX_PER_BLOCK = 3
    RPC_PORT = 8766
    REORG_LIMIT = 55
    PEERS = [
        'electrum-rito.minermore.com s t'
    ]

    @classmethod
    def header_hash(cls, header):
        '''Given a header return the hash.'''
        import x21s_hash
        return x21s_hash.getPoWHash(header)


class Ravencoin(Coin):
    NAME = "Ravencoin"
    SHORTNAME = "RVN"
    NET = "mainnet"
    XPUB_VERBYTES = bytes.fromhex("0488B21E")
    XPRV_VERBYTES = bytes.fromhex("0488ADE4")
    P2PKH_VERBYTE = bytes.fromhex("3C")
    P2SH_VERBYTES = [bytes.fromhex("7A")]
    GENESIS_HASH = ('0000006b444bc2f2ffe627be9d9e7e7a'
                    '0730000870ef6eb6da46c8eae389df90')
    DESERIALIZER = lib_tx.DeserializerSegWit
    X16RV2_ACTIVATION_TIME = 1569945600  # algo switch to x16rv2 at this timestamp
    TX_COUNT = 5626682
    TX_COUNT_HEIGHT = 887000
    TX_PER_BLOCK = 6
    RPC_PORT = 8766
    REORG_LIMIT = 55
    PEERS = [
    ]

    @classmethod
    def header_hash(cls, header):
        '''Given a header return the hash.'''
        timestamp = util.unpack_le_uint32_from(header, 68)[0]
        if timestamp >= cls.X16RV2_ACTIVATION_TIME:
            import x16rv2_hash
            return x16rv2_hash.getPoWHash(header)
        else:
            import x16r_hash
            return x16r_hash.getPoWHash(header)


class RavencoinTestnet(Ravencoin):
    NET = "testnet"
    XPUB_VERBYTES = bytes.fromhex("043587CF")
    XPRV_VERBYTES = bytes.fromhex("04358394")
    P2PKH_VERBYTE = bytes.fromhex("6F")
    P2SH_VERBYTES = [bytes.fromhex("C4")]
    WIF_BYTE = bytes.fromhex("EF")
    GENESIS_HASH = ('000000ecfc5e6324a079542221d00e10'
                    '362bdc894d56500c414060eea8a3ad5a')
    X16RV2_ACTIVATION_TIME = 1567533600
    TX_COUNT = 496158
    TX_COUNT_HEIGHT = 420500
    TX_PER_BLOCK = 1
    RPC_PORT = 18766
    PEER_DEFAULT_PORTS = {'t': '50003', 's': '50004'}
    REORG_LIMIT = 55
    PEERS = [
    ]


class Bolivarcoin(Coin):
    NAME = "Bolivarcoin"
    SHORTNAME = "BOLI"
    NET = "mainnet"
    XPUB_VERBYTES = bytes.fromhex("0488B21E")
    XPRV_VERBYTES = bytes.fromhex("0488ADE4")
    P2PKH_VERBYTE = bytes.fromhex("55")
    P2SH_VERBYTES = [bytes.fromhex("05")]
    WIF_BYTE = bytes.fromhex("D5")
    GENESIS_HASH = ('00000e4fc293a1912b9d73cbb8d8f727'
                    '0007a7d84382f1370661e65d5d57b1f6')
    TX_COUNT = 1082515
    TX_COUNT_HEIGHT = 540410
    TX_PER_BLOCK = 10
    RPC_PORT = 3563
    REORG_LIMIT = 800
    PEERS = []
    SESSIONCLS = DashElectrumX
    DAEMON = daemon.DashDaemon

    @classmethod
    def header_hash(cls, header):
        '''Given a header return the hash.'''
        import x11_hash
        return x11_hash.getPoWHash(header)


class Onixcoin(Coin):
    NAME = "Onixcoin"
    SHORTNAME = "ONX"
    NET = "mainnet"
    XPUB_VERBYTES = bytes.fromhex("0488B21E")
    XPRV_VERBYTES = bytes.fromhex("0488ADE4")
    P2PKH_VERBYTE = bytes.fromhex("4B")
    GENESIS_HASH = ('000007140b7a6ca0b64965824f5731f6'
                    'e86daadf19eb299033530b1e61236e43')
    TX_COUNT = 431808
    TX_COUNT_HEIGHT = 321132
    TX_PER_BLOCK = 10
    RPC_PORT = 41019
    REORG_LIMIT = 800
    PEERS = []
    SESSIONCLS = DashElectrumX
    DAEMON = daemon.DashDaemon

    @classmethod
    def header_hash(cls, header):
        '''Given a header return the hash.'''
        import x11_hash
        return x11_hash.getPoWHash(header)


class Electra(Coin):
    NAME = "Electra"
    SHORTNAME = "ECA"
    NET = "mainnet"
    XPUB_VERBYTES = bytes.fromhex("0488b21e")
    XPRV_VERBYTES = bytes.fromhex("0488ade4")
    P2PKH_VERBYTE = bytes.fromhex("21")
    P2SH_VERBYTES = [bytes.fromhex("28")]
    WIF_BYTE = bytes.fromhex("A1")
    GENESIS_HASH = ('00000f98da995de0ef1665c7d3338687'
                    '923c1199230a44ecbdb5cec9306e4f4e')
    RPC_PORT = 5788
    TX_COUNT = 615729
    TX_COUNT_HEIGHT = 205243
    TX_PER_BLOCK = 3
    REORG_LIMIT = 100
    DESERIALIZER = lib_tx.DeserializerElectra

    @classmethod
    def header_hash(cls, header):
        '''Given a header return the hash.'''
        version, = util.unpack_le_uint32_from(header)
        import nist5_hash

        if version != 8:
            return nist5_hash.getPoWHash(header)
        else:
            return double_sha256(header)


class ECCoin(Coin):
    NAME = "ECCoin"
    SHORTNAME = "ECC"
    NET = "mainnet"
    DESERIALIZER = lib_tx.DeserializerECCoin
    XPUB_VERBYTES = bytes.fromhex("0488b21e")
    XPRV_VERBYTES = bytes.fromhex("0488ade4")
    P2PKH_VERBYTE = bytes.fromhex("21")
    P2SH_VERBYTES = [bytes.fromhex("08")]
    GENESIS_HASH = ('a60ac43c88dbc44b826cf315352a8a7b373d2af8b6e1c4c4a0638859c5e9ecd1')
    TX_COUNT = 4661197
    TX_COUNT_HEIGHT = 2114846
    TX_PER_BLOCK = 10
    VALUE_PER_COIN = 1000000
    RPC_PORT = 19119

    @classmethod
    def header_hash(cls, header):
        # you have to install scryp python module (pip install scrypt)
        import scrypt
        return scrypt.hash(header, header, 1024, 1, 1, 32)


class Bellcoin(Coin):
    NAME = "Bellcoin"
    SHORTNAME = "BELL"
    NET = "mainnet"
    XPUB_VERBYTES = bytes.fromhex("0488b21e")
    XPRV_VERBYTES = bytes.fromhex("0488ade4")
    P2PKH_VERBYTE = bytes.fromhex("19")
    P2SH_VERBYTES = [bytes.fromhex("55")]
    WIF_BYTE = bytes.fromhex("80")
    GENESIS_HASH = ('000008f3b6bd10c2d03b06674a006b8d'
                    '9731f6cb58179ef1eee008cee2209603')
    DESERIALIZER = lib_tx.DeserializerSegWit
    TX_COUNT = 264129
    TX_COUNT_HEIGHT = 219574
    TX_PER_BLOCK = 5
    RPC_PORT = 25252
    REORG_LIMIT = 1000
    PEERS = [
        'bell.electrumx.japanesecoin-pool.work s t',
        'bell.streetcrypto7.com s t',
    ]

    @classmethod
    def header_hash(cls, header):
        '''Given a header return the hash.'''
        import bell_yespower
        return bell_yespower.getPoWHash(header)


class CPUchain(Coin):
    NAME = "CPUchain"
    SHORTNAME = "CPU"
    NET = "mainnet"
    P2PKH_VERBYTE = bytes.fromhex("1C")
    P2SH_VERBYTES = [bytes.fromhex("1E")]
    GENESIS_HASH = ('000024d8766043ea0e1c9ad42e7ea4b5'
                    'fdb459887bd80b8f9756f3d87e128f12')
    DESERIALIZER = lib_tx.DeserializerSegWit
    TX_COUNT = 4471
    TX_COUNT_HEIGHT = 3491
    TX_PER_BLOCK = 2
    RPC_PORT = 19707
    REORG_LIMIT = 1000
    PEERS = [
        'electrumx.cpuchain.org s t',
    ]

    @classmethod
    def header_hash(cls, header):
        '''Given a header return the hash.'''
        import cpupower
        return cpupower.getPoWHash(header)


class Xaya(NameIndexMixin, AuxPowMixin, Coin):
    NAME = "Xaya"
    SHORTNAME = "CHI"
    NET = "mainnet"
    XPUB_VERBYTES = bytes.fromhex("0488b21e")
    XPRV_VERBYTES = bytes.fromhex("0488ade4")
    P2PKH_VERBYTE = bytes.fromhex("1c")
    P2SH_VERBYTES = [bytes.fromhex("1e")]
    WIF_BYTE = bytes.fromhex("82")
    GENESIS_HASH = ('e5062d76e5f50c42f493826ac9920b63'
                    'a8def2626fd70a5cec707ec47a4c4651')
    TX_COUNT = 1147749
    TX_COUNT_HEIGHT = 1030000
    TX_PER_BLOCK = 2
    DESERIALIZER = lib_tx.DeserializerXaya
    TRUNCATED_HEADER_SIZE = 80 + 5
    RPC_PORT = 8396
    PEERS = [
        'seeder.xaya.io s50002',
        'xaya.domob.eu s50002',
    ]

    # Op-codes for name operations
    OP_NAME_REGISTER = OpCodes.OP_1
    OP_NAME_UPDATE = OpCodes.OP_2

    # Valid name prefixes.
    NAME_REGISTER_OPS = [OP_NAME_REGISTER, "name", -1, OpCodes.OP_2DROP,
                         OpCodes.OP_DROP]
    NAME_UPDATE_OPS = [OP_NAME_UPDATE, "name", -1, OpCodes.OP_2DROP,
                       OpCodes.OP_DROP]
    NAME_OPERATIONS = [
        NAME_REGISTER_OPS,
        NAME_UPDATE_OPS,
    ]

    @classmethod
    def genesis_block(cls, block):
        super().genesis_block(block)

        # In Xaya, the genesis block's coinbase is spendable.  Thus unlike
        # the generic genesis_block() method, we return the full block here.
        return block


class XayaTestnet(Xaya):
    SHORTNAME = "XCH"
    NET = "testnet"
    P2PKH_VERBYTE = bytes.fromhex("58")
    P2SH_VERBYTES = [bytes.fromhex("5a")]
    WIF_BYTE = bytes.fromhex("e6")
    GENESIS_HASH = ('5195fc01d0e23d70d1f929f21ec55f47'
                    'e1c6ea1e66fae98ee44cbbc994509bba')
    TX_COUNT = 51557
    TX_COUNT_HEIGHT = 49000
    TX_PER_BLOCK = 1
    RPC_PORT = 18396
    PEERS = []


class XayaRegtest(XayaTestnet):
    NET = "regtest"
    GENESIS_HASH = ('6f750b36d22f1dc3d0a6e483af453010'
                    '22646dfc3b3ba2187865f5a7d6d83ab1')
    RPC_PORT = 18493

# Source: https://github.com/GZR0/GRZ0


class GravityZeroCoin(ScryptMixin, Coin):
    NAME = "GravityZeroCoin"
    SHORTNAME = "GZRO"
    NET = "mainnet"
    P2PKH_VERBYTE = bytes.fromhex("26")
    WIF_BYTE = bytes.fromhex("26")
    GENESIS_HASH = ('0000028bfbf9ccaed8f28b3ca6b3ffe6b65e29490ab0e4430679bf41cc7c164f')
    DAEMON = daemon.FakeEstimateLegacyRPCDaemon
    TX_COUNT = 100
    TX_COUNT_HEIGHT = 747635
    TX_PER_BLOCK = 2
    RPC_PORT = 36442
    ESTIMATE_FEE = 0.01
    RELAY_FEE = 0.01


class Simplicity(Coin):
    NAME = "Simplicity"
    SHORTNAME = "SPL"
    NET = "mainnet"
    XPUB_VERBYTES = bytes.fromhex("0444d5bc")
    XPRV_VERBYTES = bytes.fromhex("0444f0a3")
    P2PKH_VERBYTE = bytes.fromhex("12")
    P2SH_VERBYTE = bytes.fromhex("3b")
    WIF_BYTE = bytes.fromhex("5d")
    GENESIS_HASH = ('f4bbfc518aa3622dbeb8d2818a606b82c2b8b1ac2f28553ebdb6fc04d7abaccf')
    RPC_PORT = 11958
    TX_COUNT = 1726548
    TX_COUNT_HEIGHT = 1040000
    TX_PER_BLOCK = 5
    REORG_LIMIT = 100
    DESERIALIZER = lib_tx.DeserializerSimplicity

    @classmethod
    def header_hash(cls, header):
        '''Given a header return the hash.'''
        version, = util.unpack_le_uint32_from(header)

        if version < 2:
            import quark_hash
            return quark_hash.getPoWHash(header)
        else:
            return double_sha256(header)


class Myce(Coin):
    NAME = "Myce"
    SHORTNAME = "YCE"
    NET = "mainnet"
    XPUB_VERBYTES = bytes.fromhex("0488b21e")
    XPRV_VERBYTES = bytes.fromhex("0488ade4")
    P2PKH_VERBYTE = bytes.fromhex("32")
    P2SH_VERBYTE = bytes.fromhex("55")
    WIF_BYTE = bytes.fromhex("99")
    GENESIS_HASH = ('0000c74cc66c72cb1a327c5c1d4893ae5276aa50be49fb23cec21df1a2f20d87')
    RPC_PORT = 23512
    TX_COUNT = 1568977
    TX_COUNT_HEIGHT = 774450
    TX_PER_BLOCK = 3
    REORG_LIMIT = 100
    DESERIALIZER = lib_tx.DeserializerSimplicity

    @classmethod
    def header_hash(cls, header):
        '''Given a header return the hash.'''
        version, = util.unpack_le_uint32_from(header)

        if version < 7:
            import scrypt
            return scrypt.hash(header, header, 1024, 1, 1, 32)
        else:
            return double_sha256(header)


class Navcoin(Coin):
    NAME = "Navcoin"
    SHORTNAME = "NAV"
    NET = "mainnet"
    XPUB_VERBYTES = bytes.fromhex("0488b21e")
    XPRV_VERBYTES = bytes.fromhex("0488ade4")
    P2PKH_VERBYTE = bytes.fromhex("35")
    P2SH_VERBYTES = [bytes.fromhex("55")]
    WIF_BYTE = bytes.fromhex("96")
    GENESIS_HASH = ('00006a4e3e18c71c6d48ad6c261e2254'
                    'fa764cf29607a4357c99b712dfbb8e6a')
    DESERIALIZER = lib_tx.DeserializerTxTimeSegWitNavCoin
    TX_COUNT = 137641
    TX_COUNT_HEIGHT = 3649662
    TX_PER_BLOCK = 2
    RPC_PORT = 44444
    REORG_LIMIT = 1000

    @classmethod
    def header_hash(cls, header):
        if int.from_bytes(header[:4], "little") > 6:
            return double_sha256(header)
        else:
            import x13_hash
            return x13_hash.getPoWHash(header)


class Unobtanium(AuxPowMixin, Coin):
    NAME = "Unobtanium"
    SHORTNAME = "UNO"
    NET = "mainnet"
    XPUB_VERBYTES = bytes.fromhex("0488B21E")
    XPRV_VERBYTES = bytes.fromhex("0488ADE4")
    P2PKH_VERBYTE = bytes.fromhex("82")
    P2SH_VERBYTES = [bytes.fromhex("1e")]
    WIF_BYTE = bytes.fromhex("e0")
    GENESIS_HASH = ('000004c2fc5fffb810dccc197d603690'
                    '099a68305232e552d96ccbe8e2c52b75')
    TX_COUNT = 1
    TX_COUNT_HEIGHT = 1
    TX_PER_BLOCK = 1
    RPC_PORT = 65535
    REORG_LIMIT = 5000


class Linx(Coin):
    NAME = "Linx"
    SHORTNAME = "LINX"
    NET = "mainnet"
    P2PKH_VERBYTE = bytes.fromhex("4b")
    P2SH_VERBYTES = [bytes.fromhex("05")]
    WIF_BYTE = bytes.fromhex("cb")
    GENESIS_HASH = ('3bafea350a70f75e7a1cd279999faed7'
                    '1a51852aae88fed3c38553cecc810a92')
    TX_COUNT = 1
    TX_COUNT_HEIGHT = 1
    TX_PER_BLOCK = 1
    RPC_PORT = 9381
    REORG_LIMIT = 5000


class Flashcoin(Coin):
    NAME = "Flashcoin"
    SHORTNAME = "FLASH"
    NET = "mainnet"
    P2PKH_VERBYTE = bytes.fromhex("44")
    P2SH_VERBYTES = [bytes.fromhex("82")]
    WIF_BYTE = bytes.fromhex("c4")
    GENESIS_HASH = ('aa0cf4f5ce0a3c550ce5674c1e808c41'
                    '7cf5077b4e95bda1d6fbaeaf4258972b')
    TX_COUNT = 1
    TX_COUNT_HEIGHT = 1
    TX_PER_BLOCK = 1
    RPC_PORT = 9385
    REORG_LIMIT = 5000


class Defcoin(Coin):
    NAME = "Defcoin"
    SHORTNAME = "DEFC"
    NET = "mainnet"
    P2PKH_VERBYTE = bytes.fromhex("1e")
    P2SH_VERBYTES = bytes.fromhex("05")
    WIF_BYTE = bytes.fromhex("9e")
    GENESIS_HASH = ('192047379f33ffd2bbbab3d53b9c4b9e'
                    '9b72e48f888eadb3dcf57de95a6038ad')
    TX_COUNT = 1
    TX_COUNT_HEIGHT = 1
    TX_PER_BLOCK = 1
    RPC_PORT = 9386
    REORG_LIMIT = 5000


class Smileycoin(Coin):
    NAME = "Smileycoin"
    SHORTNAME = "SMLY"
    NET = "mainnet"
    P2PKH_VERBYTE = bytes.fromhex("19")
    P2SH_VERBYTES = bytes.fromhex("05")
    WIF_BYTE = bytes.fromhex("b0")
    GENESIS_HASH = ('660f734cf6c6d16111bde201bbd21228'
                    '73f2f2c078b969779b9d4c99732354fd')
    TX_COUNT = 1
    TX_COUNT_HEIGHT = 1
    TX_PER_BLOCK = 1
    RPC_PORT = 9388
    REORG_LIMIT = 5000


class Iop(Coin):
    NAME = "Iop"
    SHORTNAME = "IOP"
    NET = "mainnet"
    P2PKH_VERBYTE = bytes.fromhex("75")
    P2SH_VERBYTES = [bytes.fromhex("AE")]
    WIF_BYTE = bytes.fromhex("31")
    GENESIS_HASH = ('00000000bf5f2ee556cb9be8be64e077'
                    '6af14933438dbb1af72c41bfb6c82db3')
    DESERIALIZER = lib_tx.DeserializerSegWit
    TX_COUNT = 1
    TX_COUNT_HEIGHT = 1
    TX_PER_BLOCK = 1
    RPC_PORT = 8337
    REORG_LIMIT = 5000


class Egulden(Coin):
    NAME = "Egulden"
    SHORTNAME = "EFL"
    NET = "mainnet"
    P2PKH_VERBYTE = bytes.fromhex("30")
    P2SH_VERBYTES = [bytes.fromhex("05")]
    WIF_BYTE = bytes.fromhex("b0")
    GENESIS_HASH = ('6d39f28ad01a7edd3e2374b355cf8c7f'
                    '8dbc1c5e4596ad3642fa6d10c2599217')
    TX_COUNT = 13336629
    TX_COUNT_HEIGHT = 1268206
    TX_PER_BLOCK = 10
    RPC_PORT = 9402
    REORG_LIMIT = 5000


class Ixcoin(AuxPowMixin, Coin):
    NAME = "ixcoin"
    SHORTNAME = "IXC"
    NET = "mainnet"
    P2PKH_VERBYTE = bytes.fromhex("8a")
    P2SH_VERBYTES = [bytes.fromhex("05")]
    WIF_BYTE = bytes.fromhex("80")
    GENESIS_HASH = ('0000000001534ef8893b025b9c1da672'
                    '50285e35c9f76cae36a4904fdf72c591')
    TX_COUNT = 1
    TX_COUNT_HEIGHT = 1
    TX_PER_BLOCK = 1
    RPC_PORT = 9406
    REORG_LIMIT = 5000


class Batacoin(Coin):
    NAME = "bata"
    SHORTNAME = "BTA"
    NET = "mainnet"
    P2PKH_VERBYTE = bytes.fromhex("19")
    P2SH_VERBYTES = [bytes.fromhex("05")]
    WIF_BYTE = bytes.fromhex("99")
    GENESIS_HASH = ('b4bee36fd54a6176fd832f462641415c'
                    '142d50e4b378f71c041870c2b1186bc8')
    DESERIALIZER = lib_tx.DeserializerSegWit
    TX_COUNT = 1
    TX_COUNT_HEIGHT = 1
    TX_PER_BLOCK = 1
    RPC_PORT = 9412
    REORG_LIMIT = 5000


class Digitalcoin(Coin):
    NAME = "digitalcoin"
    SHORTNAME = "DGC"
    NET = "mainnet"
    P2PKH_VERBYTE = bytes.fromhex("1e")
    P2SH_VERBYTES = [bytes.fromhex("05")]
    WIF_BYTE = bytes.fromhex("9e")
    GENESIS_HASH = ('5e039e1ca1dbf128973bf6cff98169e4'
                    '0a1b194c3b91463ab74956f413b2f9c8')
    TX_COUNT = 1
    TX_COUNT_HEIGHT = 1
    TX_PER_BLOCK = 1
    RPC_PORT = 9413
    REORG_LIMIT = 5000


class Cannacoin(Coin):
    NAME = "cannacoin"
    SHORTNAME = "CCN"
    NET = "mainnet"
    P2PKH_VERBYTE = bytes.fromhex("1C")
    P2SH_VERBYTES = [bytes.fromhex("05")]
    WIF_BYTE = bytes.fromhex("bd")
    GENESIS_HASH = ('f1b4cdf03c86099a0758f1c018d1a10b'
                    'f05afab436c92b93b42bb88970de9821')
    DESERIALIZER = lib_tx.DeserializerReddcoin
    TX_COUNT = 1
    TX_COUNT_HEIGHT = 1
    TX_PER_BLOCK = 1
    RPC_PORT = 1234
    REORG_LIMIT = 5000


class Europecoin(Coin):
    NAME = "europecoin"
    SHORTNAME = "ERC"
    NET = "mainnet"
    P2PKH_VERBYTE = bytes.fromhex("21")
    P2SH_VERBYTES = [bytes.fromhex("05")]
    WIF_BYTE = bytes.fromhex("a8")
    GENESIS_HASH = ('000d0da26987ead011c5d568e627f7e3'
                    'd4a4f83a0b280b1134d8e7e366377f9a')
    BASIC_HEADER_SIZE = 88
    TX_COUNT = 1
    TX_COUNT_HEIGHT = 1
    TX_PER_BLOCK = 1
    RPC_PORT = 9412
    REORG_LIMIT = 5000


class Adcoin(Coin):
    NAME = "Adcoin"
    SHORTNAME = "ACC"
    NET = "mainnet"
    P2PKH_VERBYTE = bytes.fromhex("1e")
    P2SH_VERBYTES = [bytes.fromhex("0d")]
    WIF_BYTE = bytes.fromhex("97")
    GENESIS_HASH = ('000000fc5276647fd959f718c9526f87'
                    'f4858c4ef62f2e29d3772e4e37040a25')

    BASIC_HEADER_SIZE = 112
    TX_COUNT = 1
    TX_COUNT_HEIGHT = 1
    TX_PER_BLOCK = 1
    RPC_PORT = 9416
    REORG_LIMIT = 5000


class Lynx(Coin):
    NAME = "Lynx"
    SHORTNAME = "LYNX"
    NET = "mainnet"
    P2PKH_VERBYTE = bytes.fromhex("2d")
    P2SH_VERBYTES = [bytes.fromhex("16")]
    WIF_BYTE = bytes.fromhex("ad")
    GENESIS_HASH = ('984b30fc9bb5e5ff424ad7f4ec193053'
                    '8a7b14a2d93e58ad7976c23154ea4a76')
    DESERIALIZER = lib_tx.DeserializerSegWit
    TX_COUNT = 1
    TX_COUNT_HEIGHT = 1
    TX_PER_BLOCK = 1
    RPC_PORT = 9139
    REORG_LIMIT = 5000


class LitecoinCash(Coin):
    NAME = "LitecoinCash"
    SHORTNAME = "LCC"
    NET = "mainnet"
    P2PKH_VERBYTE = bytes.fromhex("1c")
    P2SH_VERBYTES = [bytes.fromhex("32"), bytes.fromhex("05")]
    WIF_BYTE = bytes.fromhex("b0")
    GENESIS_HASH = ('12a765e31ffd4059bada1e25190f6e98'
                    'c99d9714d334efa41a195a7e7e04bfe2')
    DESERIALIZER = lib_tx.DeserializerSegWit
    TX_COUNT = 1
    TX_COUNT_HEIGHT = 1
    TX_PER_BLOCK = 1
    RPC_PORT = 9140
    REORG_LIMIT = 5000


class BitcoinPrivate(EquihashMixin, Coin):
    NAME = "BitcoinPrivate"
    SHORTNAME = "BTCP"
    NET = "mainnet"
    P2PKH_VERBYTE = bytes.fromhex("1325")
    P2SH_VERBYTES = [bytes.fromhex("13AF")]
    WIF_BYTE = bytes.fromhex("80")
    GENESIS_HASH = ('0007104ccda289427919efc39dc9e4d4'
                    '99804b7bebc22df55f8b834301260602')
    DESERIALIZER = lib_tx.DeserializerZcash
    TX_COUNT = 329196
    TX_COUNT_HEIGHT = 68379
    TX_PER_BLOCK = 5
    RPC_PORT = 9335
    REORG_LIMIT = 5000


class Aryacoin(Coin):
    NAME = "aryacoin"
    SHORTNAME = "AYA"
    NET = "mainnet"
    XPUB_VERBYTES = bytes.fromhex("019d9cfe")
    XPRV_VERBYTES = bytes.fromhex("019da462")
    P2PKH_VERBYTE = bytes.fromhex("17")
    P2SH_VERBYTES = [bytes.fromhex("6f")]
    WIF_BYTE = bytes.fromhex("b0")
    GENESIS_HASH = ('b553727635006d7faade229d152482df'
                    'b9da7822d41cf0cad9ffa82a54f67803')
    DESERIALIZER = lib_tx.DeserializerSegWit
    TX_COUNT = 1
    TX_COUNT_HEIGHT = 1
    TX_PER_BLOCK = 10
    RPC_PORT = 9151
    REORG_LIMIT = 800


class Donu(Coin):
    NAME = "donu"
    SHORTNAME = "DONU"
    NET = "mainnet"
    P2PKH_VERBYTE = bytes.fromhex("35")
    P2SH_VERBYTES = [bytes.fromhex("05")]
    WIF_BYTE = bytes.fromhex("b1")
    XPUB_VERBYTES = bytes.fromhex("0488B21E")
    XPRV_VERBYTES = bytes.fromhex("0488ADE4")
    GENESIS_HASH = ('5f7f26e24291f5be2351e1dcdab18bf9'
                    '4cee718940e6b9f2fbb46227434c3f12')
    DESERIALIZER = lib_tx.DeserializerSegWit
    TX_COUNT = 1
    TX_COUNT_HEIGHT = 1
    TX_PER_BLOCK = 10
    RPC_PORT = 26381
    REORG_LIMIT = 800
>>>>>>> bec0ec58
<|MERGE_RESOLUTION|>--- conflicted
+++ resolved
@@ -39,18 +39,10 @@
 
 import electrumx.lib.util as util
 from electrumx.lib.hash import Base58, hash160, double_sha256, hash_to_hex_str
-<<<<<<< HEAD
-from electrumx.lib.hash import HASHX_LEN, HASHY_LEN
-from electrumx.lib.script import ScriptPubKey, OpCodes
-import electrumx.lib.tx as lib_tx
-=======
-from electrumx.lib.hash import HASHX_LEN, hex_str_to_hash
+from electrumx.lib.hash import HASHX_LEN, HASHY_LEN, hex_str_to_hash
 from electrumx.lib.script import (_match_ops, Script, ScriptError,
                                   ScriptPubKey, OpCodes)
 import electrumx.lib.tx as lib_tx
-import electrumx.lib.tx_dash as lib_tx_dash
-import electrumx.lib.tx_axe as lib_tx_axe
->>>>>>> bec0ec58
 import electrumx.server.block_processor as block_proc
 import electrumx.server.daemon as daemon
 from electrumx.server.session import ElectrumX
@@ -275,368 +267,6 @@
     def warn_old_client_on_tx_broadcast(cls, _client_ver):
         return False
 
-<<<<<<< HEAD
-=======
-
-class AuxPowMixin(object):
-    STATIC_BLOCK_HEADERS = False
-    DESERIALIZER = lib_tx.DeserializerAuxPow
-    SESSIONCLS = AuxPoWElectrumX
-    TRUNCATED_HEADER_SIZE = 80
-    # AuxPoW headers are significantly larger, so the DEFAULT_MAX_SEND from
-    # Bitcoin is insufficient.  In Namecoin mainnet, 5 MB wasn't enough to
-    # sync, while 10 MB worked fine.
-    DEFAULT_MAX_SEND = 10000000
-
-    @classmethod
-    def header_hash(cls, header):
-        '''Given a header return hash'''
-        return double_sha256(header[:cls.BASIC_HEADER_SIZE])
-
-    @classmethod
-    def block_header(cls, block, height):
-        '''Return the AuxPow block header bytes'''
-        deserializer = cls.DESERIALIZER(block)
-        return deserializer.read_header(cls.BASIC_HEADER_SIZE)
-
-
-class EquihashMixin(object):
-    STATIC_BLOCK_HEADERS = False
-    BASIC_HEADER_SIZE = 140  # Excluding Equihash solution
-    DESERIALIZER = lib_tx.DeserializerEquihash
-    HEADER_VALUES = ('version', 'prev_block_hash', 'merkle_root', 'reserved',
-                     'timestamp', 'bits', 'nonce')
-    HEADER_UNPACK = struct.Struct('< I 32s 32s 32s I I 32s').unpack_from
-
-    @classmethod
-    def block_header(cls, block, height):
-        '''Return the block header bytes'''
-        deserializer = cls.DESERIALIZER(block)
-        return deserializer.read_header(cls.BASIC_HEADER_SIZE)
-
-
-class ScryptMixin(object):
-
-    DESERIALIZER = lib_tx.DeserializerTxTime
-    HEADER_HASH = None
-
-    @classmethod
-    def header_hash(cls, header):
-        '''Given a header return the hash.'''
-        if cls.HEADER_HASH is None:
-            import scrypt
-            cls.HEADER_HASH = lambda x: scrypt.hash(x, x, 1024, 1, 1, 32)
-
-        version, = util.unpack_le_uint32_from(header)
-        if version > 6:
-            return super().header_hash(header)
-        else:
-            return cls.HEADER_HASH(header)
-
-
-class KomodoMixin(object):
-    P2PKH_VERBYTE = bytes.fromhex("3C")
-    P2SH_VERBYTES = [bytes.fromhex("55")]
-    WIF_BYTE = bytes.fromhex("BC")
-    GENESIS_HASH = ('027e3758c3a65b12aa1046462b486d0a'
-                    '63bfa1beae327897f56c5cfb7daaae71')
-    DESERIALIZER = lib_tx.DeserializerZcash
-
-
-class BitcoinMixin(object):
-    SHORTNAME = "BTC"
-    NET = "mainnet"
-    XPUB_VERBYTES = bytes.fromhex("0488b21e")
-    XPRV_VERBYTES = bytes.fromhex("0488ade4")
-    RPC_PORT = 8332
-
-
-class NameMixin(object):
-    DATA_PUSH_MULTIPLE = -2
-
-    @classmethod
-    def interpret_name_prefix(cls, script, possible_ops):
-        """Interprets a potential name prefix
-
-        Checks if the given script has a name prefix.  If it has, the
-        name prefix is split off the actual address script, and its parsed
-        fields (e.g. the name) returned.
-
-        possible_ops must be an array of arrays, defining the structures
-        of name prefixes to look out for.  Each array can consist of
-        actual opcodes, -1 for ignored data placeholders, -2 for
-        multiple ignored data placeholders and strings for named placeholders.
-        Whenever a data push matches a named placeholder,
-        the corresponding value is put into a dictionary the placeholder name
-        as key, and the dictionary of matches is returned."""
-
-        try:
-            ops = Script.get_ops(script)
-        except ScriptError:
-            return None, script
-
-        name_op_count = None
-        for pops in possible_ops:
-            # Start by translating named placeholders to -1 values, and
-            # keeping track of which op they corresponded to.
-            template = []
-            named_index = {}
-
-            n = len(pops)
-            offset = 0
-            for i, op in enumerate(pops):
-                if op == cls.DATA_PUSH_MULTIPLE:
-                    # Emercoin stores value in multiple placeholders
-                    # Script structure: https://git.io/fjuRu
-                    added, template = cls._add_data_placeholders_to_template(ops[i:], template)
-                    offset += added - 1  # subtract the "DATA_PUSH_MULTIPLE" opcode
-                elif type(op) == str:
-                    template.append(-1)
-                    named_index[op] = i + offset
-                else:
-                    template.append(op)
-            n += offset
-
-            if not _match_ops(ops[:n], template):
-                continue
-
-            name_op_count = n
-            named_values = {key: ops[named_index[key]] for key in named_index}
-            break
-
-        if name_op_count is None:
-            return None, script
-
-        name_end_pos = cls.find_end_position_of_name(script, name_op_count)
-
-        address_script = script[name_end_pos:]
-        return named_values, address_script
-
-    @classmethod
-    def _add_data_placeholders_to_template(cls, opcodes, template):
-        num_dp = cls._read_data_placeholders_count(opcodes)
-        num_2drop = num_dp // 2
-        num_drop = num_dp % 2
-
-        two_drops = [OpCodes.OP_2DROP for _ in range(num_2drop)]
-        one_drops = [OpCodes.OP_DROP for _ in range(num_drop)]
-
-        elements_added = num_dp + num_2drop + num_drop
-        placeholders = [-1 for _ in range(num_dp)]
-        drops = two_drops + one_drops
-
-        return elements_added, template + placeholders + drops
-
-    @classmethod
-    def _read_data_placeholders_count(cls, opcodes):
-        data_placeholders = 0
-
-        for opcode in opcodes:
-            if type(opcode) == tuple:
-                data_placeholders += 1
-            else:
-                break
-
-        return data_placeholders
-
-    @staticmethod
-    def find_end_position_of_name(script, length):
-        """Finds the end position of the name data
-
-        Given the number of opcodes in the name prefix (length), returns the
-        index into the byte array of where the name prefix ends."""
-        n = 0
-        for _i in range(length):
-            # Content of this loop is copied from Script.get_ops's loop
-            op = script[n]
-            n += 1
-
-            if op <= OpCodes.OP_PUSHDATA4:
-                # Raw bytes follow
-                if op < OpCodes.OP_PUSHDATA1:
-                    dlen = op
-                elif op == OpCodes.OP_PUSHDATA1:
-                    dlen = script[n]
-                    n += 1
-                elif op == OpCodes.OP_PUSHDATA2:
-                    dlen, = struct.unpack('<H', script[n: n + 2])
-                    n += 2
-                else:
-                    dlen, = struct.unpack('<I', script[n: n + 4])
-                    n += 4
-                if n + dlen > len(script):
-                    raise IndexError
-                n += dlen
-
-        return n
-
-
-class NameIndexMixin(NameMixin):
-    """Shared definitions for coins that have a name index
-
-    This class defines common functions and logic for coins that have
-    a name index in addition to the index by address / script."""
-
-    BLOCK_PROCESSOR = block_proc.NameIndexBlockProcessor
-
-    @classmethod
-    def build_name_index_script(cls, name):
-        """Returns the script by which names are indexed"""
-
-        from electrumx.lib.script import Script
-
-        res = bytearray()
-        res.append(cls.OP_NAME_UPDATE)
-        res.extend(Script.push_data(name))
-        res.extend(Script.push_data(bytes([])))
-        res.append(OpCodes.OP_2DROP)
-        res.append(OpCodes.OP_DROP)
-        res.append(OpCodes.OP_RETURN)
-
-        return bytes(res)
-
-    @classmethod
-    def split_name_script(cls, script):
-        named_values, address_script = cls.interpret_name_prefix(script, cls.NAME_OPERATIONS)
-        if named_values is None or "name" not in named_values:
-            return None, address_script
-
-        name_index_script = cls.build_name_index_script(named_values["name"][1])
-        return name_index_script, address_script
-
-    @classmethod
-    def hashX_from_script(cls, script):
-        _, address_script = cls.split_name_script(script)
-        return super().hashX_from_script(address_script)
-
-    @classmethod
-    def address_from_script(cls, script):
-        _, address_script = cls.split_name_script(script)
-        return super().address_from_script(address_script)
-
-    @classmethod
-    def name_hashX_from_script(cls, script):
-        name_index_script, _ = cls.split_name_script(script)
-        if name_index_script is None:
-            return None
-
-        return super().hashX_from_script(name_index_script)
-
-
-class HOdlcoin(Coin):
-    NAME = "HOdlcoin"
-    SHORTNAME = "HODLC"
-    NET = "mainnet"
-    BASIC_HEADER_SIZE = 88
-    P2PKH_VERBYTE = bytes.fromhex("28")
-    WIF_BYTE = bytes.fromhex("a8")
-    GENESIS_HASH = ('008872e5582924544e5c707ee4b839bb'
-                    '82c28a9e94e917c94b40538d5658c04b')
-    DESERIALIZER = lib_tx.DeserializerSegWit
-    TX_COUNT = 258858
-    TX_COUNT_HEIGHT = 382138
-    TX_PER_BLOCK = 5
-
-
-class BitcoinSV(BitcoinMixin, Coin):
-    NAME = "BitcoinSV"
-    SHORTNAME = "BSV"
-    TX_COUNT = 267318795
-    TX_COUNT_HEIGHT = 557037
-    TX_PER_BLOCK = 400
-    PEERS = [
-        'electrumx.bitcoinsv.io s',
-        'satoshi.vision.cash s',
-        'sv.usebsv.com s t',
-        'sv.jochen-hoenicke.de s t',
-        'sv.satoshi.io s t',
-    ]
-    GENESIS_ACTIVATION = 620_538
-
-
-class BitcoinCash(BitcoinMixin, Coin):
-    NAME = "BitcoinCashABC"   # Some releases later remove the ABC suffix
-    SHORTNAME = "BCH"
-    TX_COUNT = 265479628
-    TX_COUNT_HEIGHT = 556592
-    TX_PER_BLOCK = 400
-    PEERS = [
-        'bch.imaginary.cash s t',
-        'electroncash.dk s t',
-        'wallet.satoshiscoffeehouse.com s t',
-    ]
-    BLOCK_PROCESSOR = block_proc.LTORBlockProcessor
-
-    @classmethod
-    def warn_old_client_on_tx_broadcast(cls, client_ver):
-        if client_ver < (3, 3, 4):
-            return ('<br/><br/>'
-                    'Your transaction was successfully broadcast.<br/><br/>'
-                    'However, you are using a VULNERABLE version of Electron Cash.<br/>'
-                    'Download the latest version from this web site ONLY:<br/>'
-                    'https://electroncash.org/'
-                    '<br/><br/>')
-        return False
-
-
-class BitcoinSegwit(BitcoinMixin, Coin):
-    NAME = "BitcoinSegwit"
-    DESERIALIZER = lib_tx.DeserializerSegWit
-    MEMPOOL_HISTOGRAM_REFRESH_SECS = 120
-    TX_COUNT = 318337769
-    TX_COUNT_HEIGHT = 524213
-    TX_PER_BLOCK = 1400
-    CRASH_CLIENT_VER = (3, 2, 3)
-    BLACKLIST_URL = 'https://electrum.org/blacklist.json'
-    PEERS = [
-        'E-X.not.fyi s t',
-        'electrum.vom-stausee.de s t',
-        'electrum.hsmiths.com s t',
-        'helicarrier.bauerj.eu s t',
-        'hsmiths4fyqlw5xw.onion s t',
-        'ozahtqwp25chjdjd.onion s t',
-        'electrum.hodlister.co s',
-        'electrum3.hodlister.co s',
-        'btc.usebsv.com s50006',
-        'fortress.qtornado.com s443 t',
-        'ecdsa.net s110 t',
-        'e2.keff.org s t',
-        'currentlane.lovebitco.in s t',
-        'electrum.jochen-hoenicke.de s50005 t50003',
-        'vps5.hsmiths.com s',
-    ]
-
-    @classmethod
-    def warn_old_client_on_tx_broadcast(cls, client_ver):
-        if client_ver < (3, 3, 3):
-            return ('<br/><br/>'
-                    'Your transaction was successfully broadcast.<br/><br/>'
-                    'However, you are using a VULNERABLE version of Electrum.<br/>'
-                    'Download the new version from the usual place:<br/>'
-                    'https://electrum.org/'
-                    '<br/><br/>')
-        return False
-
-
-class BitcoinGold(EquihashMixin, BitcoinMixin, Coin):
-    CHUNK_SIZE = 252
-    NAME = "BitcoinGold"
-    SHORTNAME = "BTG"
-    FORK_HEIGHT = 491407
-    P2PKH_VERBYTE = bytes.fromhex("26")
-    P2SH_VERBYTES = [bytes.fromhex("17")]
-    DESERIALIZER = lib_tx.DeserializerEquihashSegWit
-    TX_COUNT = 265026255
-    TX_COUNT_HEIGHT = 499923
-    TX_PER_BLOCK = 50
-    REORG_LIMIT = 1000
-    RPC_PORT = 8332
-    PEERS = [
-        'electrumx-eu.bitcoingold.org s50002 t50001',
-        'electrumx-us.bitcoingold.org s50002 t50001'
-    ]
-
->>>>>>> bec0ec58
     @classmethod
     def hash160_contract_to_hashY(cls, hash160, contract_addr):
         m = sha256()
@@ -645,15 +275,9 @@
         return m.digest()[:HASHY_LEN]
 
 
-<<<<<<< HEAD
 class Qtum(Coin):
     NAME = "Qtum"
     SHORTNAME = "Qtum"
-=======
-class Emercoin(NameMixin, Coin):
-    NAME = "Emercoin"
-    SHORTNAME = "EMC"
->>>>>>> bec0ec58
     NET = "mainnet"
     XPUB_VERBYTES = bytes.fromhex("0488b21e")
     XPRV_VERBYTES = bytes.fromhex("0488ade4")
@@ -663,17 +287,8 @@
     GENESIS_HASH = '000075aef83cf2853580f8ae8ce6f8c3096cfa21d98334d6e3f95e5582ed986c'
     TX_COUNT = 217380620
     TX_COUNT_HEIGHT = 464000
-<<<<<<< HEAD
     TX_PER_BLOCK = 1800
     PEER_DEFAULT_PORTS = {'t': '50001', 's': '50002'}
-=======
-    TX_PER_BLOCK = 1700
-    VALUE_PER_COIN = 1000000
-    RPC_PORT = 6662
-
-    DESERIALIZER = lib_tx.DeserializerEmercoin
-
->>>>>>> bec0ec58
     PEERS = []
     DAEMON = daemon.QtumDaemon
     DESERIALIZER = lib_tx.DeserializerQtum
@@ -682,24 +297,6 @@
     POW_BLOCK_COUNT = 5000
     RPC_PORT = 3889
     CHUNK_SIZE = 1024
-
-    # Name opcodes
-    OP_NAME_NEW = OpCodes.OP_1
-    OP_NAME_UPDATE = OpCodes.OP_2
-    OP_NAME_DELETE = OpCodes.OP_3
-
-    # Valid name prefixes.
-    NAME_NEW_OPS = [OP_NAME_NEW, OpCodes.OP_DROP, "name", "days",
-                    OpCodes.OP_2DROP, NameMixin.DATA_PUSH_MULTIPLE]
-    NAME_UPDATE_OPS = [OP_NAME_UPDATE, OpCodes.OP_DROP, "name", "days",
-                       OpCodes.OP_2DROP, NameMixin.DATA_PUSH_MULTIPLE]
-    NAME_DELETE_OPS = [OP_NAME_DELETE, OpCodes.OP_DROP, "name",
-                       OpCodes.OP_DROP]
-    NAME_OPERATIONS = [
-        NAME_NEW_OPS,
-        NAME_UPDATE_OPS,
-        NAME_DELETE_OPS,
-    ]
 
     @classmethod
     def block_header(cls, block, height):
@@ -748,12 +345,6 @@
 
         return sha256(script).digest()[:HASHX_LEN]
 
-    @classmethod
-    def hashX_from_script(cls, script):
-        _, address_script = cls.interpret_name_prefix(script, cls.NAME_OPERATIONS)
-
-        return super().hashX_from_script(address_script)
-
 
 class QtumTestnet(Qtum):
     NET = "testnet"
@@ -764,3020 +355,6 @@
     TX_COUNT = 12242438
     TX_COUNT_HEIGHT = 1035428
     TX_PER_BLOCK = 21
-<<<<<<< HEAD
     PEERS = []
     PEER_DEFAULT_PORTS = {'t': '51001', 's': '51002'}
-    RPC_PORT = 13889
-=======
-    RPC_PORT = 18332
-    PEER_DEFAULT_PORTS = {'t': '51001', 's': '51002'}
-
-
-class BitcoinSVTestnet(BitcoinTestnetMixin, Coin):
-    '''Bitcoin Testnet for Bitcoin SV daemons.'''
-    NAME = "BitcoinSV"
-    PEERS = [
-        'electrontest.cascharia.com t51001 s51002',
-    ]
-    GENESIS_ACTIVATION = 1_344_302
-
-
-class BitcoinSVScalingTestnet(BitcoinSVTestnet):
-    NET = "scalingtest"
-    PEERS = [
-        'stn-server.electrumsv.io t51001 s51002',
-    ]
-    TX_COUNT = 2015
-    TX_COUNT_HEIGHT = 5711
-    TX_PER_BLOCK = 5000
-    GENESIS_ACTIVATION = 14_896
-
-    @classmethod
-    def max_fetch_blocks(cls, height):
-        if height <= 10:
-            return 100
-        return 3
-
-
-class BitcoinCashTestnet(BitcoinTestnetMixin, Coin):
-    '''Bitcoin Testnet for Bitcoin Cash daemons.'''
-    NAME = "BitcoinCashABC"
-    PEERS = [
-        'bch0.kister.net t s',
-        'testnet.imaginary.cash t50001 s50002',
-        'blackie.c3-soft.com t60001 s60002',
-    ]
-    BLOCK_PROCESSOR = block_proc.LTORBlockProcessor
-
-    @classmethod
-    def warn_old_client_on_tx_broadcast(cls, client_ver):
-        if client_ver < (3, 3, 4):
-            return ('<br/><br/>'
-                    'Your transaction was successfully broadcast.<br/><br/>'
-                    'However, you are using a VULNERABLE version of Electron Cash.<br/>'
-                    'Download the latest version from this web site ONLY:<br/>'
-                    'https://electroncash.org/'
-                    '<br/><br/>')
-        return False
-
-
-class BitcoinSVRegtest(BitcoinSVTestnet):
-    NET = "regtest"
-    GENESIS_HASH = ('0f9188f13cb7b2c71f2a335e3a4fc328'
-                    'bf5beb436012afca590b1a11466e2206')
-    PEERS = []
-    TX_COUNT = 1
-    TX_COUNT_HEIGHT = 1
-    GENESIS_ACTIVATION = 10_000
-
-
-class BitcoinSegwitTestnet(BitcoinTestnetMixin, Coin):
-    '''Bitcoin Testnet for Core bitcoind >= 0.13.1.'''
-    NAME = "BitcoinSegwit"
-    DESERIALIZER = lib_tx.DeserializerSegWit
-    CRASH_CLIENT_VER = (3, 2, 3)
-    PEERS = [
-        'testnet.hsmiths.com t53011 s53012',
-        'hsmithsxurybd7uh.onion t53011 s53012',
-        'testnet.qtornado.com s t',
-        'testnet1.bauerj.eu t50001 s50002',
-        'tn.not.fyi t55001 s55002',
-        'bitcoin.cluelessperson.com s t',
-    ]
-
-    @classmethod
-    def warn_old_client_on_tx_broadcast(cls, client_ver):
-        if client_ver < (3, 3, 3):
-            return ('<br/><br/>'
-                    'Your transaction was successfully broadcast.<br/><br/>'
-                    'However, you are using a VULNERABLE version of Electrum.<br/>'
-                    'Download the new version from the usual place:<br/>'
-                    'https://electrum.org/'
-                    '<br/><br/>')
-        return False
-
-
-class BitcoinSegwitRegtest(BitcoinSegwitTestnet):
-    NAME = "BitcoinSegwit"
-    NET = "regtest"
-    GENESIS_HASH = ('0f9188f13cb7b2c71f2a335e3a4fc328'
-                    'bf5beb436012afca590b1a11466e2206')
-    PEERS = []
-    TX_COUNT = 1
-    TX_COUNT_HEIGHT = 1
-
-
-class BitcoinNolnet(BitcoinCash):
-    '''Bitcoin Unlimited nolimit testnet.'''
-    NET = "nolnet"
-    GENESIS_HASH = ('0000000057e31bd2066c939a63b7b862'
-                    '3bd0f10d8c001304bdfc1a7902ae6d35')
-    PEERS = []
-    REORG_LIMIT = 8000
-    TX_COUNT = 583589
-    TX_COUNT_HEIGHT = 8617
-    TX_PER_BLOCK = 50
-    RPC_PORT = 28332
-    PEER_DEFAULT_PORTS = {'t': '52001', 's': '52002'}
-
-
-# Source: https://github.com/sumcoinlabs/sumcoin
-class Sumcoin(Coin):
-    NAME = "Sumcoin"
-    SHORTNAME = "SUM"
-    NET = "mainnet"
-    XPUB_VERBYTES = bytes.fromhex("0488b41c")
-    XPRV_VERBYTES = bytes.fromhex("0488abe6")
-    P2PKH_VERBYTE = bytes.fromhex("3f")
-    P2SH_VERBYTES = [bytes.fromhex("c8"), bytes.fromhex("05")]
-    WIF_BYTE = bytes.fromhex("bf")
-    GENESIS_HASH = ('37d4696c5072cd012f3b7c651e5ce56a'
-                    '1383577e4edacc2d289ec9b25eebfd5e')
-    DESERIALIZER = lib_tx.DeserializerSegWit
-    TX_COUNT = 976394
-    TX_COUNT_HEIGHT = 659520
-    TX_PER_BLOCK = 2
-    REORG_LIMIT = 800
-    RPC_PORT = 3332
-    PEER_DEFAULT_PORTS = {'t': '53332', 's': '53333'}
-    PEERS = []
-
-
-class Litecoin(Coin):
-    NAME = "Litecoin"
-    SHORTNAME = "LTC"
-    NET = "mainnet"
-    XPUB_VERBYTES = bytes.fromhex("0488b21e")
-    XPRV_VERBYTES = bytes.fromhex("0488ade4")
-    P2PKH_VERBYTE = bytes.fromhex("30")
-    P2SH_VERBYTES = [bytes.fromhex("32"), bytes.fromhex("05")]
-    WIF_BYTE = bytes.fromhex("b0")
-    GENESIS_HASH = ('12a765e31ffd4059bada1e25190f6e98'
-                    'c99d9714d334efa41a195a7e7e04bfe2')
-    DESERIALIZER = lib_tx.DeserializerSegWit
-    TX_COUNT = 8908766
-    TX_COUNT_HEIGHT = 1105256
-    TX_PER_BLOCK = 10
-    RPC_PORT = 9332
-    REORG_LIMIT = 800
-    PEERS = [
-        'ex.lug.gs s444',
-        'electrum-ltc.bysh.me s t',
-        'electrum-ltc.ddns.net s t',
-        'electrum-ltc.wilv.in s t',
-        'electrum.cryptomachine.com p1000 s t',
-        'electrum.ltc.xurious.com s t',
-        'eywr5eubdbbe2laq.onion s50008 t50007',
-    ]
-
-
-class LitecoinTestnet(Litecoin):
-    SHORTNAME = "XLT"
-    NET = "testnet"
-    XPUB_VERBYTES = bytes.fromhex("043587cf")
-    XPRV_VERBYTES = bytes.fromhex("04358394")
-    P2PKH_VERBYTE = bytes.fromhex("6f")
-    P2SH_VERBYTES = [bytes.fromhex("3a"), bytes.fromhex("c4")]
-    WIF_BYTE = bytes.fromhex("ef")
-    GENESIS_HASH = ('4966625a4b2851d9fdee139e56211a0d'
-                    '88575f59ed816ff5e6a63deb4e3e29a0')
-    TX_COUNT = 21772
-    TX_COUNT_HEIGHT = 20800
-    TX_PER_BLOCK = 2
-    RPC_PORT = 19332
-    REORG_LIMIT = 4000
-    PEER_DEFAULT_PORTS = {'t': '51001', 's': '51002'}
-    PEERS = [
-        'electrum-ltc.bysh.me s t',
-        'electrum.ltc.xurious.com s t',
-    ]
-
-
-class LitecoinRegtest(LitecoinTestnet):
-    NET = "regtest"
-    GENESIS_HASH = ('530827f38f93b43ed12af0b3ad25a288'
-                    'dc02ed74d6d7857862df51fc56c416f9')
-    PEERS = []
-    TX_COUNT = 1
-    TX_COUNT_HEIGHT = 1
-
-
-class BitcoinCashRegtest(BitcoinTestnetMixin, Coin):
-    NAME = "BitcoinCashABC"   # Some releases later remove the ABC suffix
-    NET = "regtest"
-    PEERS = []
-    GENESIS_HASH = ('0f9188f13cb7b2c71f2a335e3a4fc328'
-                    'bf5beb436012afca590b1a11466e2206')
-    TX_COUNT = 1
-    TX_COUNT_HEIGHT = 1
-    BLOCK_PROCESSOR = block_proc.LTORBlockProcessor
-
-
-class Viacoin(AuxPowMixin, Coin):
-    NAME = "Viacoin"
-    SHORTNAME = "VIA"
-    NET = "mainnet"
-    P2PKH_VERBYTE = bytes.fromhex("47")
-    P2SH_VERBYTES = [bytes.fromhex("21")]
-    WIF_BYTE = bytes.fromhex("c7")
-    GENESIS_HASH = ('4e9b54001f9976049830128ec0331515'
-                    'eaabe35a70970d79971da1539a400ba1')
-    TX_COUNT = 113638
-    TX_COUNT_HEIGHT = 3473674
-    TX_PER_BLOCK = 30
-    RPC_PORT = 5222
-    REORG_LIMIT = 5000
-    DESERIALIZER = lib_tx.DeserializerAuxPowSegWit
-    PEERS = [
-        'vialectrum.bitops.me s t',
-        'server.vialectrum.org s t',
-        'vialectrum.viacoin.net s t',
-        'viax1.bitops.me s t',
-    ]
-
-
-class ViacoinTestnet(Viacoin):
-    SHORTNAME = "TVI"
-    NET = "testnet"
-    P2PKH_VERBYTE = bytes.fromhex("7f")
-    P2SH_VERBYTES = [bytes.fromhex("c4")]
-    WIF_BYTE = bytes.fromhex("ff")
-    GENESIS_HASH = ('00000007199508e34a9ff81e6ec0c477'
-                    'a4cccff2a4767a8eee39c11db367b008')
-    RPC_PORT = 25222
-    REORG_LIMIT = 2500
-    PEER_DEFAULT_PORTS = {'t': '51001', 's': '51002'}
-    PEERS = [
-        'vialectrum.bysh.me s t',
-    ]
-
-
-class ViacoinTestnetSegWit(ViacoinTestnet):
-    NET = "testnet-segwit"
-    DESERIALIZER = lib_tx.DeserializerSegWit
-
-
-# Source: https://github.com/GravityCoinOfficial/GravityCoin/
-class GravityCoin(Coin):
-    NAME = "GravityCoin"
-    SHORTNAME = "GXX"
-    NET = "mainnet"
-    XPUB_VERBYTES = bytes.fromhex("0488b21e")
-    XPRV_VERBYTES = bytes.fromhex("0488ade4")
-    P2PKH_VERBYTE = bytes.fromhex("28")
-    P2SH_VERBYTES = [bytes.fromhex("0a")]
-    WIF_BYTE = bytes.fromhex("d2")
-    GENESIS_HASH = ('322bad477efb4b33fa4b1f0b2861eaf543c61068da9898a95062fdb02ada486f')
-    TX_COUNT = 446050
-    TX_COUNT_HEIGHT = 547346
-    TX_PER_BLOCK = 2
-    PEER_DEFAULT_PORTS = {'t': '50001', 's': '50002'}
-    RPC_PORT = 29200
-    REORG_LIMIT = 5000
-    PEERS = []
-
-
-# Source: https://github.com/BitcoinZeroOfficial/bitcoinzero
-class Bitcoinzero(Coin):
-    NAME = "Bitcoinzero"
-    SHORTNAME = "BZX"
-    TX_COUNT = 43798
-    TX_COUNT_HEIGHT = 44
-    TX_PER_BLOCK = 576
-    NET = "mainnet"
-    GENESIS_HASH = '322bad477efb4b33fa4b1f0b2861eaf543c61068da9898a95062fdb02ada486f'
-    XPUB_VERBYTES = bytes.fromhex("0488b21e")
-    XPRV_VERBYTES = bytes.fromhex("0488ade4")
-    P2PKH_VERBYTE = bytes.fromhex("4b")
-    P2SH_VERBYTES = [bytes.fromhex("22")]
-    WIF_BYTE = bytes.fromhex("d2")
-    RPC_PORT = 29202
-    REORG_LIMIT = 5000
-    PEERS = []
-
-
-class Unitus(Coin):
-    NAME = "Unitus"
-    SHORTNAME = "UIS"
-    NET = "mainnet"
-    XPUB_VERBYTES = bytes.fromhex("0488B21E")
-    XPRV_VERBYTES = bytes.fromhex("0488ADE4")
-    P2PKH_VERBYTE = bytes.fromhex("44")
-    P2SH_VERBYTES = [bytes.fromhex("0A")]
-    WIF_BYTE = bytes.fromhex("84")
-    GENESIS_HASH = ('d8a2b2439d013a59f3bfc626a33487a3'
-                    'd7d27e42a3c9e0b81af814cd8e592f31')
-    DESERIALIZER = lib_tx.DeserializerSegWit
-    TX_COUNT = 3484561
-    TX_COUNT_HEIGHT = 1697605
-    TX_PER_BLOCK = 3
-    RPC_PORT = 50604
-    REORG_LIMIT = 2000
-    PEERS = [
-        'electrumx.unituscurrency.com s t',
-    ]
-
-
-# Source: namecoin.org
-class Namecoin(NameIndexMixin, AuxPowMixin, Coin):
-    NAME = "Namecoin"
-    SHORTNAME = "NMC"
-    NET = "mainnet"
-    XPUB_VERBYTES = bytes.fromhex("d7dd6370")
-    XPRV_VERBYTES = bytes.fromhex("d7dc6e31")
-    P2PKH_VERBYTE = bytes.fromhex("34")
-    P2SH_VERBYTES = [bytes.fromhex("0d")]
-    WIF_BYTE = bytes.fromhex("e4")
-    GENESIS_HASH = ('000000000062b72c5e2ceb45fbc8587e'
-                    '807c155b0da735e6483dfba2f0a9c770')
-    DESERIALIZER = lib_tx.DeserializerAuxPowSegWit
-    TX_COUNT = 4415768
-    TX_COUNT_HEIGHT = 329065
-    TX_PER_BLOCK = 10
-    RPC_PORT = 8336
-    PEERS = [
-        'electrum-nmc.le-space.de s50002',
-        'ex.lug.gs s446',
-        'luggscoqbymhvnkp.onion t82',
-        'nmc.bitcoins.sk s50002',
-        'ulrichard.ch s50006 t50005',
-    ]
-    BLOCK_PROCESSOR = block_proc.NameIndexBlockProcessor
-
-    # Name opcodes
-    OP_NAME_NEW = OpCodes.OP_1
-    OP_NAME_FIRSTUPDATE = OpCodes.OP_2
-    OP_NAME_UPDATE = OpCodes.OP_3
-
-    # Valid name prefixes.
-    NAME_NEW_OPS = [OP_NAME_NEW, -1, OpCodes.OP_2DROP]
-    NAME_FIRSTUPDATE_OPS = [OP_NAME_FIRSTUPDATE, "name", -1, -1,
-                            OpCodes.OP_2DROP, OpCodes.OP_2DROP]
-    NAME_UPDATE_OPS = [OP_NAME_UPDATE, "name", -1, OpCodes.OP_2DROP,
-                       OpCodes.OP_DROP]
-    NAME_OPERATIONS = [
-        NAME_NEW_OPS,
-        NAME_FIRSTUPDATE_OPS,
-        NAME_UPDATE_OPS,
-    ]
-
-
-class NamecoinTestnet(Namecoin):
-    NAME = "Namecoin"
-    SHORTNAME = "XNM"
-    NET = "testnet"
-    P2PKH_VERBYTE = bytes.fromhex("6f")
-    P2SH_VERBYTES = [bytes.fromhex("c4")]
-    WIF_BYTE = bytes.fromhex("ef")
-    GENESIS_HASH = ('00000007199508e34a9ff81e6ec0c477'
-                    'a4cccff2a4767a8eee39c11db367b008')
-
-
-class NamecoinRegtest(NamecoinTestnet):
-    NAME = "Namecoin"
-    NET = "regtest"
-    GENESIS_HASH = ('0f9188f13cb7b2c71f2a335e3a4fc328'
-                    'bf5beb436012afca590b1a11466e2206')
-    PEERS = []
-    TX_COUNT = 1
-    TX_COUNT_HEIGHT = 1
-
-
-class Dogecoin(AuxPowMixin, Coin):
-    NAME = "Dogecoin"
-    SHORTNAME = "DOGE"
-    NET = "mainnet"
-    XPUB_VERBYTES = bytes.fromhex("02facafd")
-    XPRV_VERBYTES = bytes.fromhex("02fac398")
-    P2PKH_VERBYTE = bytes.fromhex("1e")
-    P2SH_VERBYTES = [bytes.fromhex("16")]
-    WIF_BYTE = bytes.fromhex("9e")
-    GENESIS_HASH = ('1a91e3dace36e2be3bf030a65679fe82'
-                    '1aa1d6ef92e7c9902eb318182c355691')
-    TX_COUNT = 27583427
-    TX_COUNT_HEIGHT = 1604979
-    TX_PER_BLOCK = 20
-    REORG_LIMIT = 2000
-
-
-class DogecoinTestnet(Dogecoin):
-    NAME = "Dogecoin"
-    SHORTNAME = "XDT"
-    NET = "testnet"
-    P2PKH_VERBYTE = bytes.fromhex("71")
-    P2SH_VERBYTES = [bytes.fromhex("c4")]
-    WIF_BYTE = bytes.fromhex("f1")
-    GENESIS_HASH = ('bb0a78264637406b6360aad926284d54'
-                    '4d7049f45189db5664f3c4d07350559e')
-
-
-# Source: https://github.com/motioncrypto/motion
-class Motion(Coin):
-    NAME = "Motion"
-    SHORTNAME = "XMN"
-    NET = "mainnet"
-    XPUB_VERBYTES = bytes.fromhex("0488B21E")
-    XPRV_VERBYTES = bytes.fromhex("0488ADE4")
-    GENESIS_HASH = ('000001e9dc60dd2618e91f7b90141349'
-                    '22c374496b61c1a272519b1c39979d78')
-    P2PKH_VERBYTE = bytes.fromhex("32")
-    P2SH_VERBYTES = [bytes.fromhex("12")]
-    TX_COUNT_HEIGHT = 54353
-    TX_COUNT = 92701
-    TX_PER_BLOCK = 4
-    RPC_PORT = 3385
-    SESSIONCLS = DashElectrumX
-    DAEMON = daemon.DashDaemon
-
-    @classmethod
-    def header_hash(cls, header):
-        '''Given a header return the hash.'''
-        import x16r_hash
-        return x16r_hash.getPoWHash(header)
-
-
-# Source: https://github.com/dashpay/dash
-class Dash(Coin):
-    NAME = "Dash"
-    SHORTNAME = "DASH"
-    NET = "mainnet"
-    XPUB_VERBYTES = bytes.fromhex("02fe52cc")
-    XPRV_VERBYTES = bytes.fromhex("02fe52f8")
-    GENESIS_HASH = ('00000ffd590b1485b3caadc19b22e637'
-                    '9c733355108f107a430458cdf3407ab6')
-    P2PKH_VERBYTE = bytes.fromhex("4c")
-    P2SH_VERBYTES = [bytes.fromhex("10")]
-    WIF_BYTE = bytes.fromhex("cc")
-    TX_COUNT_HEIGHT = 569399
-    TX_COUNT = 2157510
-    TX_PER_BLOCK = 4
-    RPC_PORT = 9998
-    PEERS = [
-        'electrum.dash.org s t',
-        'electrum.masternode.io s t',
-        'electrum-drk.club s t',
-        'dashcrypto.space s t',
-        'electrum.dash.siampm.com s t',
-        'wl4sfwq2hwxnodof.onion s t',
-    ]
-    SESSIONCLS = DashElectrumX
-    DAEMON = daemon.DashDaemon
-    DESERIALIZER = lib_tx_dash.DeserializerDash
-
-    @classmethod
-    def header_hash(cls, header):
-        '''Given a header return the hash.'''
-        import x11_hash
-        return x11_hash.getPoWHash(header)
-
-
-class DashTestnet(Dash):
-    SHORTNAME = "tDASH"
-    NET = "testnet"
-    XPUB_VERBYTES = bytes.fromhex("3a805837")
-    XPRV_VERBYTES = bytes.fromhex("3a8061a0")
-    GENESIS_HASH = ('00000bafbc94add76cb75e2ec9289483'
-                    '7288a481e5c005f6563d91623bf8bc2c')
-    P2PKH_VERBYTE = bytes.fromhex("8c")
-    P2SH_VERBYTES = [bytes.fromhex("13")]
-    WIF_BYTE = bytes.fromhex("ef")
-    TX_COUNT_HEIGHT = 101619
-    TX_COUNT = 132681
-    TX_PER_BLOCK = 1
-    RPC_PORT = 19998
-    PEER_DEFAULT_PORTS = {'t': '51001', 's': '51002'}
-    PEERS = [
-        'electrum.dash.siampm.com s t',
-        'dasht.random.re s54002 t54001',
-    ]
-
-
-class DashRegtest(DashTestnet):
-    NET = "regtest"
-    GENESIS_HASH = ('000008ca1832a4baf228eb1553c03d3a'
-                    '2c8e02399550dd6ea8d65cec3ef23d2e')
-    PEERS = []
-    TX_COUNT_HEIGHT = 1
-    TX_COUNT = 1
-
-
-class Argentum(AuxPowMixin, Coin):
-    NAME = "Argentum"
-    SHORTNAME = "ARG"
-    NET = "mainnet"
-    P2PKH_VERBYTE = bytes.fromhex("17")
-    WIF_BYTE = bytes.fromhex("97")
-    GENESIS_HASH = ('88c667bc63167685e4e4da058fffdfe8'
-                    'e007e5abffd6855de52ad59df7bb0bb2')
-    TX_COUNT = 2263089
-    TX_COUNT_HEIGHT = 2050260
-    TX_PER_BLOCK = 2000
-    RPC_PORT = 13581
-
-
-class ArgentumTestnet(Argentum):
-    SHORTNAME = "XRG"
-    NET = "testnet"
-    P2PKH_VERBYTE = bytes.fromhex("6f")
-    P2SH_VERBYTES = [bytes.fromhex("c4")]
-    WIF_BYTE = bytes.fromhex("ef")
-    REORG_LIMIT = 2000
-
-
-class DigiByte(Coin):
-    NAME = "DigiByte"
-    SHORTNAME = "DGB"
-    NET = "mainnet"
-    P2PKH_VERBYTE = bytes.fromhex("1E")
-    GENESIS_HASH = ('7497ea1b465eb39f1c8f507bc877078f'
-                    'e016d6fcb6dfad3a64c98dcc6e1e8496')
-    DESERIALIZER = lib_tx.DeserializerSegWit
-    TX_COUNT = 1046018
-    TX_COUNT_HEIGHT = 1435000
-    TX_PER_BLOCK = 1000
-    RPC_PORT = 12022
-
-
-class DigiByteTestnet(DigiByte):
-    NET = "testnet"
-    P2PKH_VERBYTE = bytes.fromhex("6f")
-    P2SH_VERBYTES = [bytes.fromhex("c4")]
-    WIF_BYTE = bytes.fromhex("ef")
-    GENESIS_HASH = ('b5dca8039e300198e5fe7cd23bdd1728'
-                    'e2a444af34c447dbd0916fa3430a68c2')
-    RPC_PORT = 15022
-    REORG_LIMIT = 2000
-
-
-class FairCoin(Coin):
-    NAME = "FairCoin"
-    SHORTNAME = "FAIR"
-    NET = "mainnet"
-    P2PKH_VERBYTE = bytes.fromhex("5f")
-    P2SH_VERBYTES = [bytes.fromhex("24")]
-    WIF_BYTE = bytes.fromhex("df")
-    GENESIS_HASH = ('beed44fa5e96150d95d56ebd5d262578'
-                    '1825a9407a5215dd7eda723373a0a1d7')
-    BASIC_HEADER_SIZE = 108
-    HEADER_VALUES = ('version', 'prev_block_hash', 'merkle_root',
-                     'payload_hash', 'timestamp', 'creatorId')
-    HEADER_UNPACK = struct.Struct('< I 32s 32s 32s I I').unpack_from
-    TX_COUNT = 505
-    TX_COUNT_HEIGHT = 470
-    TX_PER_BLOCK = 1
-    RPC_PORT = 40405
-    PEER_DEFAULT_PORTS = {'t': '51811', 's': '51812'}
-    PEERS = [
-        'electrum.faircoin.world s',
-        'electrumfair.punto0.org s',
-    ]
-
-    @classmethod
-    def block(cls, raw_block, height):
-        '''Return a Block namedtuple given a raw block and its height.'''
-        if height > 0:
-            return super().block(raw_block, height)
-        else:
-            return Block(raw_block, cls.block_header(raw_block, height), [])
-
-
-class Zcash(EquihashMixin, Coin):
-    NAME = "Zcash"
-    SHORTNAME = "ZEC"
-    NET = "mainnet"
-    P2PKH_VERBYTE = bytes.fromhex("1CB8")
-    P2SH_VERBYTES = [bytes.fromhex("1CBD")]
-    GENESIS_HASH = ('00040fe8ec8471911baa1db1266ea15d'
-                    'd06b4a8a5c453883c000b031973dce08')
-    DESERIALIZER = lib_tx.DeserializerZcash
-    TX_COUNT = 329196
-    TX_COUNT_HEIGHT = 68379
-    TX_PER_BLOCK = 5
-    RPC_PORT = 8232
-    REORG_LIMIT = 800
-
-
-class ZcashTestnet(Zcash):
-    SHORTNAME = "TAZ"
-    NET = "testnet"
-    P2PKH_VERBYTE = bytes.fromhex("1D25")
-    P2SH_VERBYTES = [bytes.fromhex("1CBA")]
-    WIF_BYTE = bytes.fromhex("EF")
-    GENESIS_HASH = ('05a60a92d99d85997cce3b87616c089f'
-                    '6124d7342af37106edc76126334a2c38')
-    TX_COUNT = 242312
-    TX_COUNT_HEIGHT = 321685
-    TX_PER_BLOCK = 2
-    RPC_PORT = 18232
-
-
-class SnowGem(EquihashMixin, Coin):
-    NAME = "SnowGem"
-    SHORTNAME = "XSG"
-    NET = "mainnet"
-    P2PKH_VERBYTE = bytes.fromhex("1C28")
-    P2SH_VERBYTES = [bytes.fromhex("1C2D")]
-    GENESIS_HASH = ('00068b35729d9d2b0c294ff1fe9af009'
-                    '4740524311a131de40e7f705e4c29a5b')
-    DESERIALIZER = lib_tx.DeserializerZcash
-    TX_COUNT = 1680878
-    TX_COUNT_HEIGHT = 627250
-    TX_PER_BLOCK = 2
-    RPC_PORT = 16112
-    REORG_LIMIT = 800
-    CHUNK_SIZE = 200
-
-
-class BitcoinZ(EquihashMixin, Coin):
-    NAME = "BitcoinZ"
-    SHORTNAME = "BTCZ"
-    NET = "mainnet"
-    P2PKH_VERBYTE = bytes.fromhex("1CB8")
-    P2SH_VERBYTES = [bytes.fromhex("1CBD")]
-    GENESIS_HASH = ('f499ee3d498b4298ac6a64205b8addb7'
-                    'c43197e2a660229be65db8a4534d75c1')
-    DESERIALIZER = lib_tx.DeserializerZcash
-    TX_COUNT = 171976
-    TX_COUNT_HEIGHT = 81323
-    TX_PER_BLOCK = 3
-    RPC_PORT = 1979
-    REORG_LIMIT = 800
-
-
-class ZelCash(EquihashMixin, Coin):
-    NAME = "ZelCash"
-    SHORTNAME = "ZEL"
-    NET = "mainnet"
-    P2PKH_VERBYTE = bytes.fromhex("1CB8")
-    P2SH_VERBYTES = [bytes.fromhex("1CBD")]
-    GENESIS_HASH = ('00052461a5006c2e3b74ce48992a0869'
-                    '5607912d5604c3eb8da25749b0900444')
-    DESERIALIZER = lib_tx.DeserializerZcash
-    TX_COUNT = 450539
-    TX_COUNT_HEIGHT = 167114
-    TX_PER_BLOCK = 3
-    RPC_PORT = 16124
-    REORG_LIMIT = 800
-
-
-class Zclassic(EquihashMixin, Coin):
-    NAME = "Zclassic"
-    SHORTNAME = "ZCL"
-    NET = "mainnet"
-    P2PKH_VERBYTE = bytes.fromhex("1CB8")
-    P2SH_VERBYTES = [bytes.fromhex("1CBD")]
-    GENESIS_HASH = ('0007104ccda289427919efc39dc9e4d4'
-                    '99804b7bebc22df55f8b834301260602')
-    DESERIALIZER = lib_tx.DeserializerZcash
-    TX_COUNT = 329196
-    TX_COUNT_HEIGHT = 68379
-    TX_PER_BLOCK = 5
-    RPC_PORT = 8023
-    REORG_LIMIT = 800
-
-
-class Koto(Coin):
-    NAME = "Koto"
-    SHORTNAME = "KOTO"
-    NET = "mainnet"
-    P2PKH_VERBYTE = bytes.fromhex("1836")
-    P2SH_VERBYTES = [bytes.fromhex("183B")]
-    GENESIS_HASH = ('6d424c350729ae633275d51dc3496e16'
-                    'cd1b1d195c164da00f39c499a2e9959e')
-    DESERIALIZER = lib_tx.DeserializerZcash
-    TX_COUNT = 158914
-    TX_COUNT_HEIGHT = 67574
-    TX_PER_BLOCK = 3
-    RPC_PORT = 8432
-    REORG_LIMIT = 800
-    PEERS = [
-        'fr.kotocoin.info s t',
-        'electrum.kotocoin.info s t',
-    ]
-
-
-class KotoTestnet(Koto):
-    SHORTNAME = "TOKO"
-    NET = "testnet"
-    P2PKH_VERBYTE = bytes.fromhex("18A4")
-    P2SH_VERBYTES = [bytes.fromhex("1839")]
-    WIF_BYTE = bytes.fromhex("EF")
-    GENESIS_HASH = ('bf84afbde20c2d213b68b231ddb585ab'
-                    '616ef7567226820f00d9b397d774d2f0')
-    TX_COUNT = 91144
-    TX_COUNT_HEIGHT = 89662
-    TX_PER_BLOCK = 1
-    RPC_PORT = 18432
-    PEER_DEFAULT_PORTS = {'t': '51001', 's': '51002'}
-    PEERS = [
-        'testnet.kotocoin.info s t',
-    ]
-
-
-class Komodo(KomodoMixin, EquihashMixin, Coin):
-    NAME = "Komodo"
-    SHORTNAME = "KMD"
-    NET = "mainnet"
-    TX_COUNT = 693629
-    TX_COUNT_HEIGHT = 491777
-    TX_PER_BLOCK = 2
-    RPC_PORT = 7771
-    REORG_LIMIT = 800
-    PEERS = []
-
-
-class Hush(KomodoMixin, EquihashMixin, Coin):
-    NAME = "Hush"
-    SHORTNAME = "HUSH"
-    NET = "mainnet"
-    TX_COUNT = 111317
-    TX_COUNT_HEIGHT = 169280
-    TX_PER_BLOCK = 2
-    RPC_PORT = 18031
-    REORG_LIMIT = 800
-
-
-class Monaize(KomodoMixin, EquihashMixin, Coin):
-    NAME = "Monaize"
-    SHORTNAME = "MNZ"
-    NET = "mainnet"
-    TX_COUNT = 256
-    TX_COUNT_HEIGHT = 128
-    TX_PER_BLOCK = 2
-    RPC_PORT = 14337
-    REORG_LIMIT = 800
-    PEERS = []
-
-
-class Verus(KomodoMixin, EquihashMixin, Coin):
-    NAME = "Verus"
-    SHORTNAME = "VRSC"
-    NET = "mainnet"
-    TX_COUNT = 55000
-    TX_COUNT_HEIGHT = 42000
-    TX_PER_BLOCK = 2
-    RPC_PORT = 27486
-    REORG_LIMIT = 800
-    PEERS = []
-
-    @classmethod
-    def header_hash(cls, header):
-        '''Given a header return hash'''
-        import verushash
-        # if this may be the genesis block, use sha256, otherwise, VerusHash
-        if cls.header_prevhash(header) == bytes([0] * 32):
-            return double_sha256(header)
-        else:
-            if (header[0] == 4 and header[2] >= 1):
-                if (len(header) < 144 or header[143] < 3):
-                    return verushash.verushash_v2b(header)
-                else:
-                    return verushash.verushash_v2b1(header)
-            else:
-                return verushash.verushash(header)
-
-
-class Einsteinium(Coin):
-    NAME = "Einsteinium"
-    SHORTNAME = "EMC2"
-    NET = "mainnet"
-    P2PKH_VERBYTE = bytes.fromhex("21")
-    WIF_BYTE = bytes.fromhex("b0")
-    GENESIS_HASH = ('4e56204bb7b8ac06f860ff1c845f03f9'
-                    '84303b5b97eb7b42868f714611aed94b')
-    DESERIALIZER = lib_tx.DeserializerSegWit
-    TX_COUNT = 2087559
-    TX_COUNT_HEIGHT = 1358517
-    TX_PER_BLOCK = 2
-    RPC_PORT = 41879
-    REORG_LIMIT = 2000
-
-
-class Blackcoin(ScryptMixin, Coin):
-    NAME = "Blackcoin"
-    SHORTNAME = "BLK"
-    NET = "mainnet"
-    P2PKH_VERBYTE = bytes.fromhex("19")
-    P2SH_VERBYTES = [bytes.fromhex("55")]
-    WIF_BYTE = bytes.fromhex("99")
-    GENESIS_HASH = ('000001faef25dec4fbcf906e6242621d'
-                    'f2c183bf232f263d0ba5b101911e4563')
-    DAEMON = daemon.LegacyRPCDaemon
-    TX_COUNT = 4594999
-    TX_COUNT_HEIGHT = 1667070
-    TX_PER_BLOCK = 3
-    RPC_PORT = 15715
-    REORG_LIMIT = 5000
-
-
-class Bitbay(ScryptMixin, Coin):
-    NAME = "Bitbay"
-    SHORTNAME = "BAY"
-    NET = "mainnet"
-    P2PKH_VERBYTE = bytes.fromhex("19")
-    P2SH_VERBYTES = [bytes.fromhex("55")]
-    WIF_BYTE = bytes.fromhex("99")
-    GENESIS_HASH = ('0000075685d3be1f253ce777174b1594'
-                    '354e79954d2a32a6f77fe9cba00e6467')
-    TX_COUNT = 4594999
-    TX_COUNT_HEIGHT = 1667070
-    TX_PER_BLOCK = 3
-    RPC_PORT = 19914
-    REORG_LIMIT = 5000
-
-
-class DeepOnion(Coin):
-    NAME = "DeepOnion"
-    SHORTNAME = "ONION"
-    NET = "mainnet"
-    P2PKH_VERBYTE = bytes.fromhex("1F")
-    P2SH_VERBYTES = [bytes.fromhex("4E")]
-    WIF_BYTE = bytes.fromhex("9f")
-    GENESIS_HASH = ('000004e29458ef4f2e0abab544737b07'
-                    '344e6ff13718f7c2d12926166db07b5e')
-    DESERIALIZER = lib_tx.DeserializerTxTime
-    DAEMON = daemon.LegacyRPCDaemon
-    TX_COUNT = 1194707
-    TX_COUNT_HEIGHT = 530000
-    TX_PER_BLOCK = 2
-    RPC_PORT = 18580
-    REORG_LIMIT = 200
-    XPUB_VERBYTES = bytes.fromhex("0488B21E")
-    XPRV_VERBYTES = bytes.fromhex("0488ADE4")
-    PEERS = []
-
-    @classmethod
-    def header_hash(cls, header):
-        '''
-        Given a header return the hash for DeepOnion.
-        Need to download `x13_hash` module
-        Source code: https://github.com/MaruCoinOfficial/x13-hash
-        '''
-        import x13_hash
-        return x13_hash.getPoWHash(header)
-
-
-class Peercoin(Coin):
-    NAME = "Peercoin"
-    SHORTNAME = "PPC"
-    NET = "mainnet"
-    P2PKH_VERBYTE = bytes.fromhex("37")
-    P2SH_VERBYTES = [bytes.fromhex("75")]
-    WIF_BYTE = bytes.fromhex("b7")
-    GENESIS_HASH = ('0000000032fe677166d54963b62a4677'
-                    'd8957e87c508eaa4fd7eb1c880cd27e3')
-    DESERIALIZER = lib_tx.DeserializerTxTimeSegWit
-    DAEMON = daemon.FakeEstimateFeeDaemon
-    ESTIMATE_FEE = 0.001
-    RELAY_FEE = 0.01
-    TX_COUNT = 1691771
-    TX_COUNT_HEIGHT = 455409
-    TX_PER_BLOCK = 4
-    RPC_PORT = 9902
-    REORG_LIMIT = 5000
-
-    PEERS = [
-        "electrum.peercoinexplorer.net s"
-    ]
-
-    VALUE_PER_COIN = 1000000
-
-
-class PeercoinTestnet(Peercoin):
-    NAME = "PeercoinTestnet"
-    SHORTNAME = "tPPC"
-    NET = "testnet"
-    P2PKH_VERBYTE = bytes.fromhex("6f")
-    P2SH_VERBYTES = [bytes.fromhex("c4")]
-    WIF_BYTE = bytes.fromhex("ef")
-    GENESIS_HASH = ('00000001f757bb737f6596503e17cd17'
-                    'b0658ce630cc727c0cca81aec47c9f06')
-    ESTIMATE_FEE = 0.001
-
-
-class Trezarcoin(Coin):
-    NAME = "Trezarcoin"
-    SHORTNAME = "TZC"
-    NET = "mainnet"
-    VALUE_PER_COIN = 1000000
-    XPUB_VERBYTES = bytes.fromhex("0488B21E")
-    XPRV_VERBYTES = bytes.fromhex("0488ADE4")
-    P2PKH_VERBYTE = bytes.fromhex("42")
-    P2SH_VERBYTES = [bytes.fromhex("08")]
-    WIF_BYTE = bytes.fromhex("c2")
-    GENESIS_HASH = ('24502ba55d673d2ee9170d83dae2d1ad'
-                    'b3bfb4718e4f200db9951382cc4f6ee6')
-    DESERIALIZER = lib_tx.DeserializerTrezarcoin
-    HEADER_HASH = lib_tx.DeserializerTrezarcoin.blake2s
-    HEADER_HASH_GEN = lib_tx.DeserializerTrezarcoin.blake2s_gen
-    BASIC_HEADER_SIZE = 80
-    TX_COUNT = 742886
-    TX_COUNT_HEIGHT = 643128
-    TX_PER_BLOCK = 2
-    RPC_PORT = 17299
-    REORG_LIMIT = 2000
-    PEERS = [
-        'electrumx1.trezarcoin.com s t',
-    ]
-
-    @classmethod
-    def genesis_block(cls, block):
-        '''Check the Genesis block is the right one for this coin.
-
-        Return the block less its unspendable coinbase.
-        '''
-        header = cls.block_header(block, 0)
-        header_hex_hash = cls.HEADER_HASH_GEN(header)
-        if header_hex_hash != cls.GENESIS_HASH:
-            raise CoinError('genesis block has hash {} expected {}'
-                            .format(header_hex_hash, cls.GENESIS_HASH))
-        return header + bytes(1)
-
-    @classmethod
-    def header_hash(cls, header):
-        '''Given a header return the hash.'''
-        return cls.HEADER_HASH(header)
-
-
-class Reddcoin(Coin):
-    NAME = "Reddcoin"
-    SHORTNAME = "RDD"
-    NET = "mainnet"
-    P2PKH_VERBYTE = bytes.fromhex("3d")
-    WIF_BYTE = bytes.fromhex("bd")
-    GENESIS_HASH = ('b868e0d95a3c3c0e0dadc67ee587aaf9'
-                    'dc8acbf99e3b4b3110fad4eb74c1decc')
-    DESERIALIZER = lib_tx.DeserializerReddcoin
-    TX_COUNT = 5413508
-    TX_COUNT_HEIGHT = 1717382
-    TX_PER_BLOCK = 3
-    RPC_PORT = 45443
-
-
-class TokenPay(ScryptMixin, Coin):
-    NAME = "TokenPay"
-    SHORTNAME = "TPAY"
-    NET = "mainnet"
-    P2PKH_VERBYTE = bytes.fromhex("41")
-    P2SH_VERBYTES = [bytes.fromhex("7e")]
-    WIF_BYTE = bytes.fromhex("b3")
-    GENESIS_HASH = ('000008b71ab32e585a23f0de642dc113'
-                    '740144e94c0ece047751e9781f953ae9')
-    DESERIALIZER = lib_tx.DeserializerTokenPay
-    DAEMON = daemon.LegacyRPCDaemon
-    TX_COUNT = 147934
-    TX_COUNT_HEIGHT = 73967
-    TX_PER_BLOCK = 100
-    RPC_PORT = 8800
-    REORG_LIMIT = 500
-    XPUB_VERBYTES = bytes.fromhex("0488B21E")
-    XPRV_VERBYTES = bytes.fromhex("0488ADE4")
-
-    PEERS = [
-        "electrum-us.tpay.ai s",
-        "electrum-eu.tpay.ai s",
-    ]
-
-
-class Vertcoin(Coin):
-    NAME = "Vertcoin"
-    SHORTNAME = "VTC"
-    NET = "mainnet"
-    XPUB_VERBYTES = bytes.fromhex("0488B21E")
-    XPRV_VERBYTES = bytes.fromhex("0488ADE4")
-    P2PKH_VERBYTE = bytes.fromhex("47")
-    GENESIS_HASH = ('4d96a915f49d40b1e5c2844d1ee2dccb'
-                    '90013a990ccea12c492d22110489f0c4')
-    DESERIALIZER = lib_tx.DeserializerSegWit
-    TX_COUNT = 2383423
-    TX_COUNT_HEIGHT = 759076
-    TX_PER_BLOCK = 3
-    RPC_PORT = 5888
-    REORG_LIMIT = 1000
-
-
-class Monacoin(Coin):
-    NAME = "Monacoin"
-    SHORTNAME = "MONA"
-    NET = "mainnet"
-    XPUB_VERBYTES = bytes.fromhex("0488B21E")
-    XPRV_VERBYTES = bytes.fromhex("0488ADE4")
-    P2PKH_VERBYTE = bytes.fromhex("32")
-    P2SH_VERBYTES = [bytes.fromhex("37"), bytes.fromhex("05")]
-    WIF_BYTE = bytes.fromhex("B0")
-    GENESIS_HASH = ('ff9f1c0116d19de7c9963845e129f9ed'
-                    '1bfc0b376eb54fd7afa42e0d418c8bb6')
-    DESERIALIZER = lib_tx.DeserializerSegWit
-    TX_COUNT = 2568580
-    TX_COUNT_HEIGHT = 1029766
-    TX_PER_BLOCK = 2
-    RPC_PORT = 9402
-    REORG_LIMIT = 1000
-    BLACKLIST_URL = 'https://electrum-mona.org/blacklist.json'
-    PEERS = [
-        'electrumx.tamami-foundation.org s t',
-        'electrumx3.monacoin.nl s t',
-        'electrumx1.monacoin.ninja s t',
-        'electrumx2.movsign.info s t',
-        'electrum-mona.bitbank.cc s t',
-        'ri7rzlmdaf4eqbza.onion s t',
-    ]
-
-
-class MonacoinTestnet(Monacoin):
-    SHORTNAME = "XMN"
-    NET = "testnet"
-    XPUB_VERBYTES = bytes.fromhex("043587CF")
-    XPRV_VERBYTES = bytes.fromhex("04358394")
-    P2PKH_VERBYTE = bytes.fromhex("6F")
-    P2SH_VERBYTES = [bytes.fromhex("75"), bytes.fromhex("C4")]
-    WIF_BYTE = bytes.fromhex("EF")
-    GENESIS_HASH = ('a2b106ceba3be0c6d097b2a6a6aacf9d'
-                    '638ba8258ae478158f449c321061e0b2')
-    TX_COUNT = 83602
-    TX_COUNT_HEIGHT = 83252
-    TX_PER_BLOCK = 1
-    RPC_PORT = 19402
-    REORG_LIMIT = 1000
-    PEER_DEFAULT_PORTS = {'t': '51001', 's': '51002'}
-    PEERS = [
-        'electrumx1.testnet.monacoin.ninja s t',
-        'electrumx1.testnet.monacoin.nl s t',
-    ]
-
-
-class MonacoinRegtest(MonacoinTestnet):
-    NET = "regtest"
-    GENESIS_HASH = ('7543a69d7c2fcdb29a5ebec2fc064c07'
-                    '4a35253b6f3072c8a749473aa590a29c')
-    PEERS = []
-    TX_COUNT = 1
-    TX_COUNT_HEIGHT = 1
-
-
-class Crown(AuxPowMixin, Coin):
-    NAME = "Crown"
-    SHORTNAME = "CRW"
-    NET = "mainnet"
-    XPUB_VERBYTES = bytes.fromhex("0488b21e")
-    XPRV_VERBYTES = bytes.fromhex("0488ade4")
-    P2SH_VERBYTES = [bytes.fromhex("1c")]
-    GENESIS_HASH = ('0000000085370d5e122f64f4ab19c686'
-                    '14ff3df78c8d13cb814fd7e69a1dc6da')
-    TX_COUNT = 13336629
-    TX_COUNT_HEIGHT = 1268206
-    TX_PER_BLOCK = 10
-    RPC_PORT = 9341
-    REORG_LIMIT = 1000
-    PEERS = [
-        'sgp-crwseed.crowndns.info s t',
-        'blr-crwseed.crowndns.info s t',
-        'sfo-crwseed.crowndns.info s t',
-        'nyc-crwseed.crowndns.info s t',
-        'ams-crwseed.crowndns.info s t',
-        'tor-crwseed.crowndns.info s t',
-        'lon-crwseed.crowndns.info s t',
-        'fra-crwseed.crowndns.info s t',
-    ]
-
-
-class Fujicoin(Coin):
-    NAME = "Fujicoin"
-    SHORTNAME = "FJC"
-    NET = "mainnet"
-    XPUB_VERBYTES = bytes.fromhex("0488b21e")
-    XPRV_VERBYTES = bytes.fromhex("0488ade4")
-    P2PKH_VERBYTE = bytes.fromhex("24")
-    P2SH_VERBYTES = [bytes.fromhex("10")]
-    WIF_BYTE = bytes.fromhex("a4")
-    GENESIS_HASH = ('adb6d9cfd74075e7f91608add4bd2a2e'
-                    'a636f70856183086842667a1597714a0')
-    DESERIALIZER = lib_tx.DeserializerSegWit
-    TX_COUNT = 170478
-    TX_COUNT_HEIGHT = 1521676
-    TX_PER_BLOCK = 1
-    RPC_PORT = 3776
-    REORG_LIMIT = 1000
-
-
-class Neblio(ScryptMixin, Coin):
-    NAME = "Neblio"
-    SHORTNAME = "NEBL"
-    NET = "mainnet"
-    XPUB_VERBYTES = bytes.fromhex("0488b21e")
-    XPRV_VERBYTES = bytes.fromhex("0488ade4")
-    P2PKH_VERBYTE = bytes.fromhex("35")
-    P2SH_VERBYTES = [bytes.fromhex("70")]
-    GENESIS_HASH = ('7286972be4dbc1463d256049b7471c25'
-                    '2e6557e222cab9be73181d359cd28bcc')
-    TX_COUNT = 23675
-    TX_COUNT_HEIGHT = 22785
-    TX_PER_BLOCK = 1
-    RPC_PORT = 6326
-    REORG_LIMIT = 1000
-
-
-class Bitzeny(Coin):
-    NAME = "Bitzeny"
-    SHORTNAME = "ZNY"
-    NET = "mainnet"
-    XPUB_VERBYTES = bytes.fromhex("0488b21e")
-    XPRV_VERBYTES = bytes.fromhex("0488ade4")
-    P2PKH_VERBYTE = bytes.fromhex("51")
-    GENESIS_HASH = ('000009f7e55e9e3b4781e22bd87a7cfa'
-                    '4acada9e4340d43ca738bf4e9fb8f5ce')
-    DESERIALIZER = lib_tx.DeserializerSegWit
-    TX_COUNT = 1408733
-    TX_COUNT_HEIGHT = 1015115
-    TX_PER_BLOCK = 1
-    RPC_PORT = 9252
-    REORG_LIMIT = 1000
-
-    @classmethod
-    def header_hash(cls, header):
-        '''Given a header return the hash.'''
-        import zny_yespower_0_5
-        return zny_yespower_0_5.getPoWHash(header)
-
-
-class CanadaeCoin(AuxPowMixin, Coin):
-    NAME = "CanadaeCoin"
-    SHORTNAME = "CDN"
-    NET = "mainnet"
-    XPUB_VERBYTES = bytes.fromhex("0488b21e")
-    XPRV_VERBYTES = bytes.fromhex("0488ade4")
-    P2PKH_VERBYTE = bytes.fromhex("1C")
-    WIF_BYTE = bytes.fromhex("9c")
-    GENESIS_HASH = ('863626dadaef221e2e2f30ff3dacae44'
-                    'cabdae9e0028058072181b3fb675d94a')
-    ESTIMATE_FEE = 0.0001
-    RELAY_FEE = 0.0001
-    DAEMON = daemon.FakeEstimateFeeDaemon
-    TX_COUNT = 3455905
-    TX_COUNT_HEIGHT = 3645419
-    TX_PER_BLOCK = 1
-    RPC_PORT = 34330
-    REORG_LIMIT = 1000
-
-
-class Denarius(Coin):
-    NAME = "Denarius"
-    SHORTNAME = "DNR"
-    NET = "mainnet"
-    XPUB_VERBYTES = bytes.fromhex("0488b21e")
-    XPRV_VERBYTES = bytes.fromhex("0488ade4")
-    P2PKH_VERBYTE = bytes.fromhex("1E")  # Address starts with a D
-    P2SH_VERBYTES = [bytes.fromhex("5A")]
-    WIF_BYTE = bytes.fromhex("9E")  # WIF starts with a 6
-    GENESIS_HASH = ('00000d5dbbda01621cfc16bbc1f9bf32'
-                    '64d641a5dbf0de89fd0182c2c4828fcd')
-    DESERIALIZER = lib_tx.DeserializerTxTime
-    TX_COUNT = 4230
-    RPC_PORT = 32339
-    ESTIMATE_FEE = 0.00001
-    RELAY_FEE = 0.00001
-    DAEMON = daemon.FakeEstimateFeeDaemon
-    TX_COUNT_HEIGHT = 306187
-    TX_PER_BLOCK = 4000
-
-    @classmethod
-    def header_hash(cls, header):
-        '''Given a header return the hash.'''
-        import tribus_hash
-        return tribus_hash.getPoWHash(header)
-
-
-class DenariusTestnet(Denarius):
-    NET = "testnet"
-    XPUB_VERBYTES = bytes.fromhex("043587cf")
-    XPRV_VERBYTES = bytes.fromhex("04358394")
-    P2PKH_VERBYTE = bytes.fromhex("12")
-    P2SH_VERBYTES = [bytes.fromhex("74")]
-    WIF_BYTE = bytes.fromhex("ef")
-    GENESIS_HASH = ('000086bfe8264d241f7f8e5393f74778'
-                    '4b8ca2aa98bdd066278d590462a4fdb4')
-    RPC_PORT = 32338
-    REORG_LIMIT = 2000
-
-
-class Sibcoin(Dash):
-    NAME = "Sibcoin"
-    SHORTNAME = "SIB"
-    NET = "mainnet"
-    XPUB_VERBYTES = bytes.fromhex("0488b21e")
-    XPRV_VERBYTES = bytes.fromhex("0488ade4")
-    P2PKH_VERBYTE = bytes.fromhex("3F")
-    P2SH_VERBYTES = [bytes.fromhex("28")]
-    WIF_BYTE = bytes.fromhex("80")
-    GENESIS_HASH = ('00000c492bf73490420868bc577680bf'
-                    'c4c60116e7e85343bc624787c21efa4c')
-    DAEMON = daemon.DashDaemon
-    TX_COUNT = 1000
-    TX_COUNT_HEIGHT = 10000
-    TX_PER_BLOCK = 1
-    RPC_PORT = 1944
-    REORG_LIMIT = 1000
-    PEERS = []
-
-    @classmethod
-    def header_hash(cls, header):
-        '''
-        Given a header return the hash for sibcoin.
-        Need to download `x11_gost_hash` module
-        Source code: https://github.com/ivansib/x11_gost_hash
-        '''
-        import x11_gost_hash
-        return x11_gost_hash.getPoWHash(header)
-
-
-class SibcoinTestnet(Sibcoin):
-    SHORTNAME = "tSIB"
-    NET = "testnet"
-    XPUB_VERBYTES = bytes.fromhex("043587cf")
-    XPRV_VERBYTES = bytes.fromhex("04358394")
-    GENESIS_HASH = ('00000617791d0e19f524387f67e558b2'
-                    'a928b670b9a3b387ae003ad7f9093017')
-
-    RPC_PORT = 11944
-
-
-class Chips(Coin):
-    NAME = "Chips"
-    SHORTNAME = "CHIPS"
-    NET = "mainnet"
-    P2PKH_VERBYTE = bytes.fromhex("3c")
-    P2SH_VERBYTES = [bytes.fromhex("55")]
-    WIF_BYTE = bytes.fromhex("bc")
-    GENESIS_HASH = ('0000006e75f6aa0efdbf7db03132aa4e'
-                    '4d0c84951537a6f5a7c39a0a9d30e1e7')
-    DESERIALIZER = lib_tx.DeserializerSegWit
-    TX_COUNT = 145290
-    TX_COUNT_HEIGHT = 318637
-    TX_PER_BLOCK = 2
-    RPC_PORT = 57776
-    REORG_LIMIT = 800
-
-
-class Feathercoin(Coin):
-    NAME = "Feathercoin"
-    SHORTNAME = "FTC"
-    NET = "mainnet"
-    XPUB_VERBYTES = bytes.fromhex("0488BC26")
-    XPRV_VERBYTES = bytes.fromhex("0488DAEE")
-    P2PKH_VERBYTE = bytes.fromhex("0E")
-    WIF_BYTE = bytes.fromhex("8E")
-    GENESIS_HASH = ('12a765e31ffd4059bada1e25190f6e98'
-                    'c99d9714d334efa41a195a7e7e04bfe2')
-    DESERIALIZER = lib_tx.DeserializerSegWit
-    TX_COUNT = 3170843
-    TX_COUNT_HEIGHT = 1981777
-    TX_PER_BLOCK = 2
-    RPC_PORT = 9337
-    REORG_LIMIT = 2000
-    PEERS = [
-        'electrumx-gb-1.feathercoin.network s t',
-        'electrumx-gb-2.feathercoin.network s t',
-        'electrumx-de-1.feathercoin.network s t',
-    ]
-
-
-class UFO(Coin):
-    NAME = "UniformFiscalObject"
-    SHORTNAME = "UFO"
-    NET = "mainnet"
-    XPUB_VERBYTES = bytes.fromhex("0488B21E")
-    XPRV_VERBYTES = bytes.fromhex("0488ADE4")
-    P2PKH_VERBYTE = bytes.fromhex("1B")
-    P2SH_VERBYTES = [bytes.fromhex("44")]
-    WIF_BYTE = bytes.fromhex("9B")
-    GENESIS_HASH = ('ba1d39b4928ab03d813d952daf65fb77'
-                    '97fcf538a9c1b8274f4edc8557722d13')
-    DESERIALIZER = lib_tx.DeserializerSegWit
-    TX_COUNT = 1608926
-    TX_COUNT_HEIGHT = 1300154
-    TX_PER_BLOCK = 2
-    RPC_PORT = 9888
-    REORG_LIMIT = 2000
-    PEERS = [
-        'electrumx1.ufobject.com s t',
-    ]
-
-
-class Newyorkcoin(AuxPowMixin, Coin):
-    NAME = "Newyorkcoin"
-    SHORTNAME = "NYC"
-    NET = "mainnet"
-    P2PKH_VERBYTE = bytes.fromhex("3c")
-    P2SH_VERBYTES = [bytes.fromhex("16")]
-    WIF_BYTE = bytes.fromhex("bc")
-    GENESIS_HASH = ('5597f25c062a3038c7fd815fe46c67de'
-                    'dfcb3c839fbc8e01ed4044540d08fe48')
-    TX_COUNT = 5161944
-    TX_COUNT_HEIGHT = 3948743
-    TX_PER_BLOCK = 2
-    REORG_LIMIT = 2000
-
-
-class NewyorkcoinTestnet(Newyorkcoin):
-    SHORTNAME = "tNYC"
-    NET = "testnet"
-    P2PKH_VERBYTE = bytes.fromhex("71")
-    P2SH_VERBYTES = [bytes.fromhex("c4")]
-    WIF_BYTE = bytes.fromhex("f1")
-    GENESIS_HASH = ('24463e4d3c625b0a9059f309044c2cf0'
-                    'd7e196cf2a6ecce901f24f681be33c8f')
-    TX_COUNT = 5161944
-    TX_COUNT_HEIGHT = 3948743
-    TX_PER_BLOCK = 2
-    REORG_LIMIT = 2000
-
-
-class Bitcore(BitcoinMixin, Coin):
-    NAME = "Bitcore"
-    SHORTNAME = "BTX"
-    P2PKH_VERBYTE = bytes.fromhex("03")
-    P2SH_VERBYTES = [bytes.fromhex("7D")]
-    DESERIALIZER = lib_tx.DeserializerSegWit
-    GENESIS_HASH = ('604148281e5c4b7f2487e5d03cd60d8e'
-                    '6f69411d613f6448034508cea52e9574')
-    TX_COUNT = 126979
-    TX_COUNT_HEIGHT = 126946
-    TX_PER_BLOCK = 2
-    RPC_PORT = 8556
-    PEERS = [
-        'ele1.bitcore.cc s t',
-        'ele2.bitcore.cc s t',
-        'ele3.bitcore.cc s t',
-        'ele4.bitcore.cc s t'
-    ]
-
-
-class GameCredits(Coin):
-    NAME = "GameCredits"
-    SHORTNAME = "GAME"
-    NET = "mainnet"
-    P2PKH_VERBYTE = bytes.fromhex("26")
-    WIF_BYTE = bytes.fromhex("a6")
-    GENESIS_HASH = ('91ec5f25ee9a0ffa1af7d4da4db9a552'
-                    '228dd2dc77cdb15b738be4e1f55f30ee')
-    DESERIALIZER = lib_tx.DeserializerSegWit
-    TX_COUNT = 316796
-    TX_COUNT_HEIGHT = 2040250
-    TX_PER_BLOCK = 2
-    RPC_PORT = 40001
-    REORG_LIMIT = 1000
-
-
-class Machinecoin(Coin):
-    NAME = "Machinecoin"
-    SHORTNAME = "MAC"
-    NET = "mainnet"
-    XPUB_VERBYTES = bytes.fromhex("0488b21e")
-    XPRV_VERBYTES = bytes.fromhex("0488ade4")
-    P2PKH_VERBYTE = bytes.fromhex("32")
-    P2SH_VERBYTES = [bytes.fromhex("26"), bytes.fromhex("05")]
-    WIF_BYTE = bytes.fromhex("b2")
-    GENESIS_HASH = ('6a1f879bcea5471cbfdee1fd0cb2ddcc'
-                    '4fed569a500e352d41de967703e83172')
-    DESERIALIZER = lib_tx.DeserializerSegWit
-    TX_COUNT = 137641
-    TX_COUNT_HEIGHT = 513020
-    TX_PER_BLOCK = 2
-    RPC_PORT = 40332
-    REORG_LIMIT = 800
-
-
-class BitcoinAtom(Coin):
-    NAME = "BitcoinAtom"
-    SHORTNAME = "BCA"
-    NET = "mainnet"
-    P2PKH_VERBYTE = bytes.fromhex("17")
-    P2SH_VERBYTES = [bytes.fromhex("0a")]
-    STATIC_BLOCK_HEADERS = False
-    DESERIALIZER = lib_tx.DeserializerBitcoinAtom
-    HEADER_SIZE_POST_FORK = 84
-    BLOCK_PROOF_OF_STAKE = 0x01
-    BLOCK_PROOF_OF_STAKE_FLAGS = b'\x01\x00\x00\x00'
-    TX_COUNT = 295158744
-    TX_COUNT_HEIGHT = 589197
-    TX_PER_BLOCK = 10
-    RPC_PORT = 9136
-    REORG_LIMIT = 5000
-
-    @classmethod
-    def header_hash(cls, header):
-        '''Given a header return hash'''
-        header_to_be_hashed = header[:cls.BASIC_HEADER_SIZE]
-        # New block header format has some extra flags in the end
-        if len(header) == cls.HEADER_SIZE_POST_FORK:
-            flags, = util.unpack_le_uint32_from(header, len(header) - 4)
-            # Proof of work blocks have special serialization
-            if flags & cls.BLOCK_PROOF_OF_STAKE != 0:
-                header_to_be_hashed += cls.BLOCK_PROOF_OF_STAKE_FLAGS
-
-        return double_sha256(header_to_be_hashed)
-
-    @classmethod
-    def block_header(cls, block, height):
-        '''Return the block header bytes'''
-        deserializer = cls.DESERIALIZER(block)
-        return deserializer.read_header(height, cls.BASIC_HEADER_SIZE)
-
-
-class Decred(Coin):
-    NAME = "Decred"
-    SHORTNAME = "DCR"
-    NET = "mainnet"
-    XPUB_VERBYTES = bytes.fromhex("02fda926")
-    XPRV_VERBYTES = bytes.fromhex("02fda4e8")
-    P2PKH_VERBYTE = bytes.fromhex("073f")
-    P2SH_VERBYTES = [bytes.fromhex("071a")]
-    WIF_BYTE = bytes.fromhex("22de")
-    GENESIS_HASH = ('298e5cc3d985bfe7f81dc135f360abe0'
-                    '89edd4396b86d2de66b0cef42b21d980')
-    BASIC_HEADER_SIZE = 180
-    HEADER_HASH = lib_tx.DeserializerDecred.blake256
-    DESERIALIZER = lib_tx.DeserializerDecred
-    DAEMON = daemon.DecredDaemon
-    BLOCK_PROCESSOR = block_proc.DecredBlockProcessor
-    ENCODE_CHECK = partial(Base58.encode_check,
-                           hash_fn=lib_tx.DeserializerDecred.blake256d)
-    DECODE_CHECK = partial(Base58.decode_check,
-                           hash_fn=lib_tx.DeserializerDecred.blake256d)
-    HEADER_VALUES = ('version', 'prev_block_hash', 'merkle_root', 'stake_root',
-                     'vote_bits', 'final_state', 'voters', 'fresh_stake',
-                     'revocations', 'pool_size', 'bits', 'sbits',
-                     'block_height', 'size', 'timestamp', 'nonce',
-                     'extra_data', 'stake_version')
-    HEADER_UNPACK = struct.Struct(
-        '< i 32s 32s 32s H 6s H B B I I Q I I I I 32s I').unpack_from
-    TX_COUNT = 4629388
-    TX_COUNT_HEIGHT = 260628
-    TX_PER_BLOCK = 17
-    REORG_LIMIT = 1000
-    RPC_PORT = 9109
-
-    @classmethod
-    def header_hash(cls, header):
-        '''Given a header return the hash.'''
-        return cls.HEADER_HASH(header)
-
-    @classmethod
-    def block(cls, raw_block, height):
-        '''Return a Block namedtuple given a raw block and its height.'''
-        if height > 0:
-            return super().block(raw_block, height)
-        else:
-            return Block(raw_block, cls.block_header(raw_block, height), [])
-
-
-class DecredTestnet(Decred):
-    SHORTNAME = "tDCR"
-    NET = "testnet"
-    XPUB_VERBYTES = bytes.fromhex("043587d1")
-    XPRV_VERBYTES = bytes.fromhex("04358397")
-    P2PKH_VERBYTE = bytes.fromhex("0f21")
-    P2SH_VERBYTES = [bytes.fromhex("0efc")]
-    WIF_BYTE = bytes.fromhex("230e")
-    GENESIS_HASH = (
-        'a649dce53918caf422e9c711c858837e08d626ecfcd198969b24f7b634a49bac')
-    BASIC_HEADER_SIZE = 180
-    ALLOW_ADVANCING_ERRORS = True
-    TX_COUNT = 217380620
-    TX_COUNT_HEIGHT = 464000
-    TX_PER_BLOCK = 1800
-    REORG_LIMIT = 1000
-    RPC_PORT = 19109
-
-
-class Axe(Dash):
-    NAME = "Axe"
-    SHORTNAME = "AXE"
-    NET = "mainnet"
-    XPUB_VERBYTES = bytes.fromhex("02fe52cc")
-    XPRV_VERBYTES = bytes.fromhex("02fe52f8")
-    P2PKH_VERBYTE = bytes.fromhex("37")
-    P2SH_VERBYTES = [bytes.fromhex("10")]
-    WIF_BYTE = bytes.fromhex("cc")
-    GENESIS_HASH = ('00000c33631ca6f2f61368991ce2dc03'
-                    '306b5bb50bf7cede5cfbba6db38e52e6')
-    SESSIONCLS = DashElectrumX
-    DAEMON = daemon.DashDaemon
-    DESERIALIZER = lib_tx_axe.DeserializerAxe
-    TX_COUNT = 18405
-    TX_COUNT_HEIGHT = 30237
-    TX_PER_BLOCK = 1
-    RPC_PORT = 9337
-    REORG_LIMIT = 1000
-    PEERS = []
-
-    @classmethod
-    def header_hash(cls, header):
-        '''
-        Given a header return the hash for AXE.
-        Need to download `axe_hash` module
-        Source code: https://github.com/AXErunners/axe_hash
-        '''
-        import x11_hash
-        return x11_hash.getPoWHash(header)
-
-
-class AxeTestnet(Axe):
-    SHORTNAME = "tAxe"
-    NET = "testnet"
-    XPUB_VERBYTES = bytes.fromhex("3a805837")
-    XPRV_VERBYTES = bytes.fromhex("3a8061a0")
-    GENESIS_HASH = ('000005b709662e7bc5e89c71d3aba6c9'
-                    'd4623b4bbf44ac205caec55f4cefb483')
-    P2PKH_VERBYTE = bytes.fromhex("8c")
-    P2SH_VERBYTES = [bytes.fromhex("13")]
-    WIF_BYTE = bytes.fromhex("ef")
-    TX_COUNT_HEIGHT = 101619
-    TX_COUNT = 132681
-    TX_PER_BLOCK = 1
-    RPC_PORT = 19937
-    PEER_DEFAULT_PORTS = {'t': '51001', 's': '51002'}
-    PEERS = []
-
-
-class AxeRegtest(AxeTestnet):
-    NET = "regtest"
-    GENESIS_HASH = ('2026b8850f3774a0536152ba868c4dcb'
-                    'de9aef5ffc28a5d23f76f80e9b46e565')
-    PEERS = []
-    TX_COUNT_HEIGHT = 1
-    RPC_PORT = 19869
-    TX_COUNT = 1
-
-
-class Xuez(Coin):
-    NAME = "Xuez"
-    SHORTNAME = "XUEZ"
-    NET = "mainnet"
-    XPUB_VERBYTES = bytes.fromhex("022d2533")
-    XPRV_VERBYTES = bytes.fromhex("0221312b")
-    P2PKH_VERBYTE = bytes.fromhex("48")
-    P2SH_VERBYTES = [bytes.fromhex("12")]
-    WIF_BYTE = bytes.fromhex("d4")
-    GENESIS_HASH = ('000000e1febc39965b055e8e0117179a'
-                    '4d18e24e7aaa0c69864c4054b4f29445')
-    TX_COUNT = 30000
-    TX_COUNT_HEIGHT = 15000
-    TX_PER_BLOCK = 1
-    RPC_PORT = 41799
-    REORG_LIMIT = 1000
-    BASIC_HEADER_SIZE = 112
-    PEERS = []
-
-    @classmethod
-    def header_hash(cls, header):
-        '''
-        Given a header return the hash for Xuez.
-        Need to download `xevan_hash` module
-        Source code: https://github.com/xuez/xuez
-        '''
-        version, = util.unpack_le_uint32_from(header)
-
-        import xevan_hash
-
-        if version == 1:
-            return xevan_hash.getPoWHash(header[:80])
-        else:
-            return xevan_hash.getPoWHash(header)
-
-
-# Source: https://github.com/odinblockchain/odin
-class Odin(Coin):
-    NAME = "ODIN"
-    SHORTNAME = "ODIN"
-    NET = "mainnet"
-    XPUB_VERBYTES = bytes.fromhex("27561872")
-    XPRV_VERBYTES = bytes.fromhex("27256746")
-    P2PKH_VERBYTE = bytes.fromhex("73")
-    P2SH_VERBYTES = [bytes.fromhex("39")]
-    WIF_BYTE = bytes.fromhex("8a")
-    GENESIS_HASH = ('31ca29566549e444cf227a0e2e067aed'
-                    '847c2acc541d3bbf9ca1ae89f4fd57d7')
-
-    TX_COUNT = 340000
-    TX_COUNT_HEIGHT = 340000
-    TX_PER_BLOCK = 2
-    RPC_PORT = 22101
-    REORG_LIMIT = 100
-
-    BASIC_HEADER_SIZE = 80
-    HDR_V4_SIZE = 112
-    HDR_V4_HEIGHT = 143447
-    HDR_V4_START_OFFSET = HDR_V4_HEIGHT * BASIC_HEADER_SIZE
-
-    SESSIONCLS = DashElectrumX
-    DAEMON = daemon.DashDaemon
-    DESERIALIZER = lib_tx.DeserializerSegWit
-
-    @classmethod
-    def static_header_offset(cls, height):
-        assert cls.STATIC_BLOCK_HEADERS
-        if height >= cls.HDR_V4_HEIGHT:
-            relative_v4_offset = (height - cls.HDR_V4_HEIGHT) * cls.HDR_V4_SIZE
-            return cls.HDR_V4_START_OFFSET + relative_v4_offset
-        else:
-            return height * cls.BASIC_HEADER_SIZE
-
-    @classmethod
-    def header_hash(cls, header):
-        version, = util.unpack_le_uint32_from(header)
-        if version >= 4:
-            return super().header_hash(header)
-        else:
-            import quark_hash
-            return quark_hash.getPoWHash(header)
-
-
-class Pac(Coin):
-    NAME = "PAC"
-    SHORTNAME = "PAC"
-    NET = "mainnet"
-    XPUB_VERBYTES = bytes.fromhex("0488B21E")
-    XPRV_VERBYTES = bytes.fromhex("0488ADE4")
-    GENESIS_HASH = ('00000354655ff039a51273fe61d3b493'
-                    'bd2897fe6c16f732dbc4ae19f04b789e')
-    P2PKH_VERBYTE = bytes.fromhex("37")
-    P2SH_VERBYTES = [bytes.fromhex("0A")]
-    WIF_BYTE = bytes.fromhex("CC")
-    TX_COUNT_HEIGHT = 14939
-    TX_COUNT = 23708
-    TX_PER_BLOCK = 2
-    RPC_PORT = 7111
-    PEERS = [
-        'electrum.paccoin.io s t',
-        'electro-pac.paccoin.io s t'
-    ]
-    SESSIONCLS = DashElectrumX
-    DAEMON = daemon.DashDaemon
-    ESTIMATE_FEE = 0.00001
-    RELAY_FEE = 0.00001
-
-    @classmethod
-    def header_hash(cls, header):
-        '''Given a header return the hash.'''
-        import x11_hash
-        return x11_hash.getPoWHash(header)
-
-
-class PacTestnet(Pac):
-    SHORTNAME = "tPAC"
-    NET = "testnet"
-    XPUB_VERBYTES = bytes.fromhex("043587CF")
-    XPRV_VERBYTES = bytes.fromhex("04358394")
-    GENESIS_HASH = ('00000da63bd9478b655ef6bf1bf76cd9'
-                    'af05202ab68643f9091e049b2b5280ed')
-    P2PKH_VERBYTE = bytes.fromhex("78")
-    P2SH_VERBYTES = [bytes.fromhex("0E")]
-    WIF_BYTE = bytes.fromhex("EF")
-    TX_COUNT_HEIGHT = 16275
-    TX_COUNT = 16275
-    TX_PER_BLOCK = 1
-    RPC_PORT = 17111
-
-
-class Zcoin(Coin):
-    NAME = "Zcoin"
-    SHORTNAME = "XZC"
-    NET = "mainnet"
-    P2PKH_VERBYTE = bytes.fromhex("52")
-    P2SH_VERBYTES = [bytes.fromhex("07")]
-    WIF_BYTE = bytes.fromhex("d2")
-    GENESIS_HASH = ('4381deb85b1b2c9843c222944b616d99'
-                    '7516dcbd6a964e1eaf0def0830695233')
-    TX_COUNT = 667154
-    TX_COUNT_HEIGHT = 100266
-    TX_PER_BLOCK = 4000  # 2000 for 1MB block
-    IRC_PREFIX = None
-    RPC_PORT = 8888
-    REORG_LIMIT = 5000
-    PEER_DEFAULT_PORTS = {'t': '50001', 's': '50002'}
-    MTP_HEADER_EXTRA_SIZE = 100
-    MTP_HEADER_DATA_SIZE = 198864
-    MTP_HEADER_DATA_START = Coin.BASIC_HEADER_SIZE + MTP_HEADER_EXTRA_SIZE
-    MTP_HEADER_DATA_END = MTP_HEADER_DATA_START + MTP_HEADER_DATA_SIZE
-    STATIC_BLOCK_HEADERS = False
-    SESSIONCLS = DashElectrumX
-    DAEMON = daemon.ZcoinMtpDaemon
-    DESERIALIZER = lib_tx.DeserializerZcoin
-    PEERS = [
-        'electrum.polispay.com'
-    ]
-
-    @classmethod
-    def is_mtp(cls, header):
-        from electrumx.lib.util import unpack_le_uint32_from, hex_to_bytes
-        if isinstance(header, str):
-            nVersion, = unpack_le_uint32_from(hex_to_bytes(header[0:4*2]))
-        elif isinstance(header, bytes):
-            nVersion, = unpack_le_uint32_from(header[0:4])
-        else:
-            raise "Cannot handle the passed type"
-        return nVersion & 0x1000
-
-    @classmethod
-    def block_header(cls, block, height):
-        sz = cls.BASIC_HEADER_SIZE
-        if cls.is_mtp(block):
-            sz += cls.MTP_HEADER_EXTRA_SIZE
-        return block[:sz]
-
-    @classmethod
-    def header_hash(cls, header):
-        sz = cls.BASIC_HEADER_SIZE
-        if cls.is_mtp(header):
-            sz += cls.MTP_HEADER_EXTRA_SIZE
-        return double_sha256(header[:sz])
-
-
-class ZcoinTestnet(Zcoin):
-    SHORTNAME = "tXZC"
-    NET = "testnet"
-    XPUB_VERBYTES = bytes.fromhex("043587cf")
-    XPRV_VERBYTES = bytes.fromhex("04358394")
-    P2PKH_VERBYTE = bytes.fromhex("41")
-    P2SH_VERBYTES = [bytes.fromhex("b2")]
-    WIF_BYTE = bytes.fromhex("b9")
-    GENESIS_HASH = '1e3487fdb1a7d46dac3e8f3e58339c6e' \
-                   'ff54abf6aef353485f3ed64250a35e89'
-    REORG_LIMIT = 8000
-    RPC_PORT = 18888
-
-
-class GINCoin(Coin):
-    NAME = "GINCoin"
-    SHORTNAME = "GIN"
-    NET = "mainnet"
-    XPUB_VERBYTES = bytes.fromhex("0488B21E")
-    XPRV_VERBYTES = bytes.fromhex("0488ADE4")
-    GENESIS_HASH = ('00000cd6bde619b2c3b23ad2e384328a'
-                    '450a37fa28731debf748c3b17f91f97d')
-    P2PKH_VERBYTE = bytes.fromhex("37")
-    P2SH_VERBYTES = [bytes.fromhex("38")]
-    WIF_BYTE = bytes.fromhex("3c")
-    TX_COUNT_HEIGHT = 225000
-    TX_COUNT = 470784
-    TX_PER_BLOCK = 4
-    RPC_PORT = 10211
-    PEERS = [
-        'electrum.polispay.com'
-    ]
-    SESSIONCLS = DashElectrumX
-    DAEMON = daemon.DashDaemon
-
-    # Seems that the main lyra2z_hash python package doesn't works.
-    # Tested and working with: https://github.com/LapoLab/lyra2z-py
-    @classmethod
-    def header_hash(cls, header):
-        timestamp = util.unpack_le_uint32_from(header, 68)[0]
-        if timestamp > 1550246400:
-            import x16rt_hash
-            return x16rt_hash.getPoWHash(header)
-        elif timestamp > 1525651200:
-            import lyra2z_hash
-            return lyra2z_hash.getPoWHash(header)
-        import neoscrypt
-        return neoscrypt.getPoWHash(header)
-
-
-class Polis(Coin):
-    NAME = "Polis"
-    SHORTNAME = "POLIS"
-    NET = "mainnet"
-    XPUB_VERBYTES = bytes.fromhex("03E25D7E")
-    XPRV_VERBYTES = bytes.fromhex("03E25945")
-    GENESIS_HASH = ('000009701eb781a8113b1af1d814e2f0'
-                    '60f6408a2c990db291bc5108a1345c1e')
-    P2PKH_VERBYTE = bytes.fromhex("37")
-    P2SH_VERBYTES = [bytes.fromhex("38")]
-    WIF_BYTE = bytes.fromhex("3c")
-    TX_COUNT_HEIGHT = 280600
-    TX_COUNT = 635415
-    TX_PER_BLOCK = 4
-    RPC_PORT = 24127
-    PEERS = [
-        'electrum.polispay.com'
-    ]
-    SESSIONCLS = DashElectrumX
-    DAEMON = daemon.DashDaemon
-
-    @classmethod
-    def header_hash(cls, header):
-        '''Given a header return the hash.'''
-        import x11_hash
-        return x11_hash.getPoWHash(header)
-
-
-class MNPCoin(Coin):
-    NAME = "MNPCoin"
-    SHORTNAME = "MNP"
-    NET = "mainnet"
-    XPUB_VERBYTES = bytes.fromhex("0488B21E")
-    XPRV_VERBYTES = bytes.fromhex("0488ADE4")
-    GENESIS_HASH = ('00000924036c67d803ce606ded814312'
-                    '7e62fa2111dd3b063880a1067c69ccb1')
-    P2PKH_VERBYTE = bytes.fromhex("32")
-    P2SH_VERBYTES = [bytes.fromhex("35")]
-    WIF_BYTE = bytes.fromhex("37")
-    TX_COUNT_HEIGHT = 248000
-    TX_COUNT = 506447
-    TX_PER_BLOCK = 4
-    RPC_PORT = 13373
-    PEERS = [
-        'electrum.polispay.com'
-    ]
-    SESSIONCLS = DashElectrumX
-    DAEMON = daemon.DashDaemon
-
-    @classmethod
-    def header_hash(cls, header):
-        '''Given a header return the hash.'''
-        import quark_hash
-        return quark_hash.getPoWHash(header)
-
-
-class ColossusXT(Coin):
-    NAME = "ColossusXT"
-    SHORTNAME = "COLX"
-    NET = "mainnet"
-    XPUB_VERBYTES = bytes.fromhex("0488B21E")
-    XPRV_VERBYTES = bytes.fromhex("0488ADE4")
-    GENESIS_HASH = ('a0ce8206c908357008c1b9a8ba2813af'
-                    'f0989ca7f72d62b14e652c55f02b4f5c')
-    P2PKH_VERBYTE = bytes.fromhex("1E")
-    P2SH_VERBYTES = [bytes.fromhex("0D")]
-    WIF_BYTE = bytes.fromhex("D4")
-    TX_COUNT_HEIGHT = 356500
-    BASIC_HEADER_SIZE = 80
-    HDR_V5_HEIGHT = 500000
-    HDR_V5_SIZE = 112
-    HDR_V5_START_OFFSET = HDR_V5_HEIGHT * BASIC_HEADER_SIZE
-    TX_COUNT = 761041
-    TX_PER_BLOCK = 4
-    RPC_PORT = 51473
-    PEERS = [
-        'electrum.polispay.com'
-    ]
-    SESSIONCLS = DashElectrumX
-    DAEMON = daemon.DashDaemon
-
-    @classmethod
-    def static_header_offset(cls, height):
-        assert cls.STATIC_BLOCK_HEADERS
-        if height >= cls.HDR_V5_HEIGHT:
-            relative_v4_offset = (height - cls.HDR_V5_HEIGHT) * cls.HDR_V5_SIZE
-            return cls.HDR_V5_START_OFFSET + relative_v4_offset
-        else:
-            return height * cls.BASIC_HEADER_SIZE
-
-    @classmethod
-    def header_hash(cls, header):
-        version, = util.unpack_le_uint32_from(header)
-        if version >= 5:
-            return super().header_hash(header)
-        else:
-            import quark_hash
-            return quark_hash.getPoWHash(header)
-
-
-class Minexcoin(EquihashMixin, Coin):
-    NAME = "Minexcoin"
-    SHORTNAME = "MNX"
-    NET = "mainnet"
-    P2PKH_VERBYTE = bytes.fromhex("4b")
-    GENESIS_HASH = ('490a36d9451a55ed197e34aca7414b35'
-                    'd775baa4a8e896f1c577f65ce2d214cb')
-    STATIC_BLOCK_HEADERS = True
-    BASIC_HEADER_SIZE = 209
-    HEADER_SIZE_NO_SOLUTION = 140
-    TX_COUNT = 327963
-    TX_COUNT_HEIGHT = 74495
-    TX_PER_BLOCK = 5
-    RPC_PORT = 8022
-    CHUNK_SIZE = 960
-    PEERS = [
-        'electrumx.xpresit.net s t',
-        'elex01-ams.turinex.eu s t',
-        'eu.minexpool.nl s t'
-    ]
-
-    @classmethod
-    def block_header(cls, block, height):
-        '''Return the block header bytes'''
-        deserializer = cls.DESERIALIZER(block)
-        return deserializer.read_header(cls.HEADER_SIZE_NO_SOLUTION)
-
-
-class Groestlcoin(Coin):
-    NAME = "Groestlcoin"
-    SHORTNAME = "GRS"
-    NET = "mainnet"
-    XPUB_VERBYTES = bytes.fromhex("0488b21e")
-    XPRV_VERBYTES = bytes.fromhex("0488ade4")
-    P2PKH_VERBYTE = bytes.fromhex("24")
-    GENESIS_HASH = ('00000ac5927c594d49cc0bdb81759d0d'
-                    'a8297eb614683d3acb62f0703b639023')
-    DESERIALIZER = lib_tx.DeserializerGroestlcoin
-    TX_COUNT = 115900
-    TX_COUNT_HEIGHT = 1601528
-    TX_PER_BLOCK = 5
-    RPC_PORT = 1441
-    BLACKLIST_URL = 'https://groestlcoin.org/blacklist.json'
-    PEERS = [
-        'electrum1.groestlcoin.org s t',
-        'electrum2.groestlcoin.org s t',
-        '6brsrbiinpc32tfc.onion t',
-        'xkj42efxrcy6vbfw.onion t',
-    ]
-
-    def grshash(data):
-        import groestlcoin_hash
-        return groestlcoin_hash.getHash(data, len(data))
-
-    @classmethod
-    def header_hash(cls, header):
-        '''Given a header return the hash.'''
-        return cls.grshash(header)
-
-    ENCODE_CHECK = partial(Base58.encode_check, hash_fn=grshash)
-    DECODE_CHECK = partial(Base58.decode_check, hash_fn=grshash)
-
-
-class GroestlcoinTestnet(Groestlcoin):
-    SHORTNAME = "TGRS"
-    NET = "testnet"
-    XPUB_VERBYTES = bytes.fromhex("043587cf")
-    XPRV_VERBYTES = bytes.fromhex("04358394")
-    P2PKH_VERBYTE = bytes.fromhex("6f")
-    P2SH_VERBYTES = [bytes.fromhex("c4")]
-    WIF_BYTE = bytes.fromhex("ef")
-    GENESIS_HASH = ('000000ffbb50fc9898cdd36ec163e6ba'
-                    '23230164c0052a28876255b7dcf2cd36')
-    RPC_PORT = 17766
-    PEERS = [
-        'electrum-test1.groestlcoin.org s t',
-        'electrum-test2.groestlcoin.org s t',
-        '7frvhgofuf522b5i.onion t',
-        'aocojvqcybdoxekv.onion t',
-    ]
-
-
-class Pivx(Coin):
-    NAME = "PIVX"
-    SHORTNAME = "PIVX"
-    NET = "mainnet"
-    XPUB_VERBYTES = bytes.fromhex("022D2533")
-    XPRV_VERBYTES = bytes.fromhex("0221312B")
-    GENESIS_HASH = ('0000041e482b9b9691d98eefb48473405c0b8ec31b76df3797c74a78680ef818')
-    P2PKH_VERBYTE = bytes.fromhex("1e")
-    P2SH_VERBYTE = bytes.fromhex("0d")
-    WIF_BYTE = bytes.fromhex("d4")
-    TX_COUNT_HEIGHT = 569399
-    TX_COUNT = 2157510
-    TX_PER_BLOCK = 1
-    STATIC_BLOCK_HEADERS = False
-    RPC_PORT = 51470
-    ZEROCOIN_HEADER = 112
-    ZEROCOIN_START_HEIGHT = 863787
-    ZEROCOIN_BLOCK_VERSION = 4
-
-    @classmethod
-    def static_header_len(cls, height):
-        '''Given a header height return its length.'''
-        if (height >= cls.ZEROCOIN_START_HEIGHT):
-            return cls.ZEROCOIN_HEADER
-        else:
-            return cls.BASIC_HEADER_SIZE
-
-    @classmethod
-    def header_hash(cls, header):
-        '''Given a header return the hash.'''
-        version, = struct.unpack('<I', header[:4])
-        if version >= cls.ZEROCOIN_BLOCK_VERSION:
-            return super().header_hash(header)
-        else:
-            import quark_hash
-            return quark_hash.getPoWHash(header)
-
-
-class PivxTestnet(Pivx):
-    NET = "testnet"
-    XPUB_VERBYTES = bytes.fromhex("3a8061a0")
-    XPRV_VERBYTES = bytes.fromhex("3a805837")
-    GENESIS_HASH = ('0000041e482b9b9691d98eefb48473405c0b8ec31b76df3797c74a78680ef818')
-    P2PKH_VERBYTE = bytes.fromhex("8B")
-    P2SH_VERBYTE = bytes.fromhex("13")
-    WIF_BYTE = bytes.fromhex("EF")
-    TX_PER_BLOCK = 4
-    RPC_PORT = 51472
-    ZEROCOIN_START_HEIGHT = 201564
-
-
-class Bitg(Coin):
-
-    NAME = "BitcoinGreen"
-    SHORTNAME = "BITG"
-    NET = "mainnet"
-    XPUB_VERBYTES = bytes.fromhex("0488b21e")
-    XPRV_VERBYTES = bytes.fromhex("0488ade4")
-    P2PKH_VERBYTE = bytes.fromhex("26")
-    P2SH_VERBYTES = [bytes.fromhex("06")]
-    WIF_BYTE = bytes.fromhex("2e")
-    GENESIS_HASH = (
-        '000008467c3a9c587533dea06ad9380cded3ed32f9742a6c0c1aebc21bf2bc9b')
-    DAEMON = daemon.DashDaemon
-    TX_COUNT = 1000
-    TX_COUNT_HEIGHT = 10000
-    TX_PER_BLOCK = 1
-    RPC_PORT = 9332
-    REORG_LIMIT = 1000
-    SESSIONCLS = DashElectrumX
-    DAEMON = daemon.DashDaemon
-
-    @classmethod
-    def header_hash(cls, header):
-        '''Given a header return the hash.'''
-        import quark_hash
-        return quark_hash.getPoWHash(header)
-
-
-class tBitg(Bitg):
-    SHORTNAME = "tBITG"
-    NET = "testnet"
-    XPUB_VERBYTES = bytes.fromhex("043587cf")
-    XPRV_VERBYTES = bytes.fromhex("04358394")
-    P2PKH_VERBYTE = bytes.fromhex("62")
-    P2SH_VERBYTES = [bytes.fromhex("0c")]
-    WIF_BYTE = bytes.fromhex("6c")
-    GENESIS_HASH = (
-        '000008467c3a9c587533dea06ad9380cded3ed32f9742a6c0c1aebc21bf2bc9b')
-    RPC_PORT = 19332
-
-
-class EXOS(Coin):
-    NAME = "EXOS"
-    SHORTNAME = "EXOS"
-    NET = "mainnet"
-    XPUB_VERBYTES = bytes.fromhex("0488b21e")
-    XPRV_VERBYTES = bytes.fromhex("0488ade4")
-    GENESIS_HASH = ('00000036090a68c523471da7a4f0f958'
-                    'c1b4403fef74a003be7f71877699cab7')
-    P2PKH_VERBYTE = bytes.fromhex("1C")
-    P2SH_VERBYTE = [bytes.fromhex("57")]
-    WIF_BYTE = bytes.fromhex("9C")
-    RPC_PORT = 4561
-    TX_COUNT = 1000
-    TX_COUNT_HEIGHT = 10000
-    TX_PER_BLOCK = 4
-    DAEMON = daemon.PreLegacyRPCDaemon
-    DESERIALIZER = lib_tx.DeserializerTxTime
-
-    @classmethod
-    def header_hash(cls, header):
-        version, = util.unpack_le_uint32_from(header)
-
-        if version > 2:
-            return double_sha256(header)
-        else:
-            return hex_str_to_hash(EXOS.GENESIS_HASH)
-
-
-class EXOSTestnet(EXOS):
-    SHORTNAME = "tEXOS"
-    NET = "testnet"
-    XPUB_VERBYTES = bytes.fromhex("043587cf")
-    XPRV_VERBYTES = bytes.fromhex("04358394")
-    GENESIS_HASH = ('0000059bb2c2048493efcb0f1a034972'
-                    'b3ce4089d54c93b69aaab212fb369887')
-    P2PKH_VERBYTE = bytes.fromhex("4B")
-    P2SH_VERBYTE = [bytes.fromhex("CE")]
-    WIF_BYTE = bytes.fromhex("CB")
-    RPC_PORT = 14561
-
-    @classmethod
-    def header_hash(cls, header):
-        version, = util.unpack_le_uint32_from(header)
-
-        if version > 2:
-            return double_sha256(header)
-        else:
-            return hex_str_to_hash(EXOSTestnet.GENESIS_HASH)
-
-
-class SmartCash(Coin):
-    NAME = "SmartCash"
-    SHORTNAME = "SMART"
-    NET = "mainnet"
-    P2PKH_VERBYTE = bytes.fromhex("3f")
-    P2SH_VERBYTES = [bytes.fromhex("12")]
-    WIF_BYTE = bytes.fromhex("bf")
-    GENESIS_HASH = ('000007acc6970b812948d14ea5a0a13d'
-                    'b0fdd07d5047c7e69101fa8b361e05a4')
-    DESERIALIZER = lib_tx.DeserializerSmartCash
-    RPC_PORT = 9679
-    REORG_LIMIT = 5000
-    TX_COUNT = 1115016
-    TX_COUNT_HEIGHT = 541656
-    TX_PER_BLOCK = 1
-    ENCODE_CHECK = partial(Base58.encode_check,
-                           hash_fn=lib_tx.DeserializerSmartCash.keccak)
-    DECODE_CHECK = partial(Base58.decode_check,
-                           hash_fn=lib_tx.DeserializerSmartCash.keccak)
-    HEADER_HASH = lib_tx.DeserializerSmartCash.keccak
-    DAEMON = daemon.SmartCashDaemon
-    SESSIONCLS = SmartCashElectrumX
-
-    @classmethod
-    def header_hash(cls, header):
-        '''Given a header return the hash.'''
-        return cls.HEADER_HASH(header)
-
-
-class NIX(Coin):
-    NAME = "NIX"
-    SHORTNAME = "NIX"
-    NET = "mainnet"
-    XPUB_VERBYTES = bytes.fromhex("0488b21e")
-    XPRV_VERBYTES = bytes.fromhex("0488ade4")
-    P2PKH_VERBYTE = bytes.fromhex("26")
-    P2SH_VERBYTES = [bytes.fromhex("35")]
-    GENESIS_HASH = ('dd28ad86def767c3cfc34267a950d871'
-                    'fc7462bc57ea4a929fc3596d9b598e41')
-    DESERIALIZER = lib_tx.DeserializerSegWit
-    TX_COUNT = 114240
-    TX_COUNT_HEIGHT = 87846
-    TX_PER_BLOCK = 3
-    RPC_PORT = 6215
-    REORG_LIMIT = 1000
-
-
-class NIXTestnet(NIX):
-    SHORTNAME = "tNIX"
-    NET = "testnet"
-    XPUB_VERBYTES = bytes.fromhex("0488b21e")
-    XPRV_VERBYTES = bytes.fromhex("0488ade4")
-    GENESIS_HASH = ('dd28ad86def767c3cfc34267a950d871'
-                    'fc7462bc57ea4a929fc3596d9b598e41')
-    P2PKH_VERBYTE = bytes.fromhex("01")
-    P2SH_VERBYTE = [bytes.fromhex("03")]
-    RPC_PORT = 16215
-    DESERIALIZER = lib_tx.DeserializerSegWit
-
-
-class Noir(Coin):
-    NAME = "Noir"
-    SHORTNAME = "NOR"
-    NET = "mainnet"
-    XPUB_VERBYTES = bytes.fromhex("0488b21e")
-    XPRV_VERBYTES = bytes.fromhex("0488ade4")
-    P2SH_VERBYTES = [bytes.fromhex("07")]
-    WIF_BYTE = bytes.fromhex("D0")
-    GENESIS_HASH = ('23911212a525e3d149fcad6c559c8b17'
-                    'f1e8326a272a75ff9bb315c8d96433ef')
-    RPC_PORT = 8825
-    TX_COUNT = 586369
-    TX_COUNT_HEIGHT = 379290
-    TX_PER_BLOCK = 5
-
-
-class BitcoinPlus(Coin):
-    NAME = "BitcoinPlus"
-    SHORTNAME = "XBC"
-    NET = "mainnet"
-    XPUB_VERBYTES = bytes.fromhex("0488B21E")
-    XPRV_VERBYTES = bytes.fromhex("0488ADE4")
-    P2PKH_VERBYTE = bytes.fromhex("19")
-    P2SH_VERBYTES = [bytes.fromhex("55")]
-    WIF_BYTE = bytes.fromhex("99")
-    GENESIS_HASH = ('0000005f6a28e686f641c616e56182d1'
-                    'b43afbe08a223f23bda23cdf9d55b882')
-    DESERIALIZER = lib_tx.DeserializerTxTime
-    DAEMON = daemon.LegacyRPCDaemon
-    TX_COUNT = 1479247
-    TX_COUNT_HEIGHT = 749740
-    TX_PER_BLOCK = 2
-    RPC_PORT = 8885
-    REORG_LIMIT = 2000
-
-    @classmethod
-    def header_hash(cls, header):
-        '''Given a header return the hash.'''
-        import x13_hash
-        return x13_hash.getPoWHash(header)
-
-
-class Myriadcoin(AuxPowMixin, Coin):
-    NAME = "Myriadcoin"
-    SHORTNAME = "XMY"
-    NET = "mainnet"
-    XPUB_VERBYTES = bytes.fromhex("0488b21e")
-    XPRV_VERBYTES = bytes.fromhex("0488ade4")
-    P2PKH_VERBYTE = bytes.fromhex("32")
-    P2SH_VERBYTES = [bytes.fromhex("09")]
-    WIF_BYTE = bytes.fromhex("b2")
-    GENESIS_HASH = ('00000ffde4c020b5938441a0ea3d314b'
-                    'f619eff0b38f32f78f7583cffa1ea485')
-    DESERIALIZER = lib_tx.DeserializerAuxPowSegWit
-    TX_COUNT = 1976629
-    TX_COUNT_HEIGHT = 2580356
-    TX_PER_BLOCK = 20
-    REORG_LIMIT = 2000
-    RPC_PORT = 10889
-
-
-class MyriadcoinTestnet(Myriadcoin):
-    NAME = "Myriadcoin"
-    SHORTNAME = "XMT"
-    NET = "testnet"
-    XPUB_VERBYTES = bytes.fromhex("043587cf")
-    XPRV_VERBYTES = bytes.fromhex("04358394")
-    P2PKH_VERBYTE = bytes.fromhex("58")
-    P2SH_VERBYTES = [bytes.fromhex("bc")]
-    WIF_BYTE = bytes.fromhex("ef")
-    GENESIS_HASH = ('0000017ce2a79c8bddafbbe47c004aa9'
-                    '2b20678c354b34085f62b762084b9788')
-
-
-class Sparks(Coin):
-    NAME = "Sparks"
-    SHORTNAME = "SPK"
-    NET = "mainnet"
-    XPUB_VERBYTES = bytes.fromhex("0488B21E")
-    XPRV_VERBYTES = bytes.fromhex("0488ADE4")
-    GENESIS_HASH = ('00000a5c6ddfaac5097218560d5b92d4'
-                    '16931cfeba1abf10c81d1d6a232fc8ea')
-    P2PKH_VERBYTE = bytes.fromhex("26")
-    P2SH_VERBYTES = [bytes.fromhex("0A")]
-    WIF_BYTE = bytes.fromhex("C6")
-    TX_COUNT_HEIGHT = 117400
-    TX_COUNT = 162310
-    TX_PER_BLOCK = 4
-    RPC_PORT = 8818
-    SESSIONCLS = DashElectrumX
-    DAEMON = daemon.DashDaemon
-
-    @classmethod
-    def header_hash(cls, header):
-        import neoscrypt
-        return neoscrypt.getPoWHash(header)
-
-
-# Source: https://github.com/LIMXTEC/BitSend
-class Bitsend(Coin):
-    NAME = "Bitsend"
-    SHORTNAME = "BSD"
-    NET = "mainnet"
-    XPUB_VERBYTES = bytes.fromhex("0488B21E")
-    XPRV_VERBYTES = bytes.fromhex("0488ADE4")
-    P2PKH_VERBYTE = bytes.fromhex("66")
-    WIF_BYTE = bytes.fromhex("cc")
-    GENESIS_HASH = ('0000012e1b8843ac9ce8c18603658eaf'
-                    '8895f99d3f5e7e1b7b1686f35e3c087a')
-    TX_COUNT = 974672
-    TX_COUNT_HEIGHT = 586022
-    TX_PER_BLOCK = 2
-    RPC_PORT = 8800
-    REORG_LIMIT = 1000
-    DESERIALIZER = lib_tx.DeserializerSegWit
-    XEVAN_TIMESTAMP = 1477958400
-    PEERS = [
-        'ele1.bitsend.cc s t',
-        '51.15.121.233 s t'
-    ]
-
-    @classmethod
-    def header_hash(cls, header):
-        timestamp, = util.unpack_le_uint32_from(header, 68)
-        if timestamp > cls.XEVAN_TIMESTAMP:
-            import xevan_hash
-            return xevan_hash.getPoWHash(header)
-        else:
-            import x11_hash
-            return x11_hash.getPoWHash(header)
-
-    @classmethod
-    def genesis_block(cls, block):
-        header = cls.block_header(block, 0)
-        header_hex_hash = hash_to_hex_str(cls.header_hash(header))
-        if header_hex_hash != cls.GENESIS_HASH:
-            raise CoinError('genesis block has hash {} expected {}'
-                            .format(header_hex_hash, cls.GENESIS_HASH))
-        return header + bytes(1)
-
-
-class Ritocoin(Coin):
-    NAME = "Ritocoin"
-    SHORTNAME = "RITO"
-    NET = "mainnet"
-    XPUB_VERBYTES = bytes.fromhex("0534E7CA")
-    XPRV_VERBYTES = bytes.fromhex("05347EAC")
-    P2PKH_VERBYTE = bytes.fromhex("19")
-    P2SH_VERBYTES = [bytes.fromhex("69")]
-    GENESIS_HASH = ('00000075e344bdf1c0e433f453764b18'
-                    '30a7aa19b2a5213e707502a22b779c1b')
-    DESERIALIZER = lib_tx.DeserializerSegWit
-    TX_COUNT = 1188090
-    TX_COUNT_HEIGHT = 296030
-    TX_PER_BLOCK = 3
-    RPC_PORT = 8766
-    REORG_LIMIT = 55
-    PEERS = [
-        'electrum-rito.minermore.com s t'
-    ]
-
-    @classmethod
-    def header_hash(cls, header):
-        '''Given a header return the hash.'''
-        import x21s_hash
-        return x21s_hash.getPoWHash(header)
-
-
-class Ravencoin(Coin):
-    NAME = "Ravencoin"
-    SHORTNAME = "RVN"
-    NET = "mainnet"
-    XPUB_VERBYTES = bytes.fromhex("0488B21E")
-    XPRV_VERBYTES = bytes.fromhex("0488ADE4")
-    P2PKH_VERBYTE = bytes.fromhex("3C")
-    P2SH_VERBYTES = [bytes.fromhex("7A")]
-    GENESIS_HASH = ('0000006b444bc2f2ffe627be9d9e7e7a'
-                    '0730000870ef6eb6da46c8eae389df90')
-    DESERIALIZER = lib_tx.DeserializerSegWit
-    X16RV2_ACTIVATION_TIME = 1569945600  # algo switch to x16rv2 at this timestamp
-    TX_COUNT = 5626682
-    TX_COUNT_HEIGHT = 887000
-    TX_PER_BLOCK = 6
-    RPC_PORT = 8766
-    REORG_LIMIT = 55
-    PEERS = [
-    ]
-
-    @classmethod
-    def header_hash(cls, header):
-        '''Given a header return the hash.'''
-        timestamp = util.unpack_le_uint32_from(header, 68)[0]
-        if timestamp >= cls.X16RV2_ACTIVATION_TIME:
-            import x16rv2_hash
-            return x16rv2_hash.getPoWHash(header)
-        else:
-            import x16r_hash
-            return x16r_hash.getPoWHash(header)
-
-
-class RavencoinTestnet(Ravencoin):
-    NET = "testnet"
-    XPUB_VERBYTES = bytes.fromhex("043587CF")
-    XPRV_VERBYTES = bytes.fromhex("04358394")
-    P2PKH_VERBYTE = bytes.fromhex("6F")
-    P2SH_VERBYTES = [bytes.fromhex("C4")]
-    WIF_BYTE = bytes.fromhex("EF")
-    GENESIS_HASH = ('000000ecfc5e6324a079542221d00e10'
-                    '362bdc894d56500c414060eea8a3ad5a')
-    X16RV2_ACTIVATION_TIME = 1567533600
-    TX_COUNT = 496158
-    TX_COUNT_HEIGHT = 420500
-    TX_PER_BLOCK = 1
-    RPC_PORT = 18766
-    PEER_DEFAULT_PORTS = {'t': '50003', 's': '50004'}
-    REORG_LIMIT = 55
-    PEERS = [
-    ]
-
-
-class Bolivarcoin(Coin):
-    NAME = "Bolivarcoin"
-    SHORTNAME = "BOLI"
-    NET = "mainnet"
-    XPUB_VERBYTES = bytes.fromhex("0488B21E")
-    XPRV_VERBYTES = bytes.fromhex("0488ADE4")
-    P2PKH_VERBYTE = bytes.fromhex("55")
-    P2SH_VERBYTES = [bytes.fromhex("05")]
-    WIF_BYTE = bytes.fromhex("D5")
-    GENESIS_HASH = ('00000e4fc293a1912b9d73cbb8d8f727'
-                    '0007a7d84382f1370661e65d5d57b1f6')
-    TX_COUNT = 1082515
-    TX_COUNT_HEIGHT = 540410
-    TX_PER_BLOCK = 10
-    RPC_PORT = 3563
-    REORG_LIMIT = 800
-    PEERS = []
-    SESSIONCLS = DashElectrumX
-    DAEMON = daemon.DashDaemon
-
-    @classmethod
-    def header_hash(cls, header):
-        '''Given a header return the hash.'''
-        import x11_hash
-        return x11_hash.getPoWHash(header)
-
-
-class Onixcoin(Coin):
-    NAME = "Onixcoin"
-    SHORTNAME = "ONX"
-    NET = "mainnet"
-    XPUB_VERBYTES = bytes.fromhex("0488B21E")
-    XPRV_VERBYTES = bytes.fromhex("0488ADE4")
-    P2PKH_VERBYTE = bytes.fromhex("4B")
-    GENESIS_HASH = ('000007140b7a6ca0b64965824f5731f6'
-                    'e86daadf19eb299033530b1e61236e43')
-    TX_COUNT = 431808
-    TX_COUNT_HEIGHT = 321132
-    TX_PER_BLOCK = 10
-    RPC_PORT = 41019
-    REORG_LIMIT = 800
-    PEERS = []
-    SESSIONCLS = DashElectrumX
-    DAEMON = daemon.DashDaemon
-
-    @classmethod
-    def header_hash(cls, header):
-        '''Given a header return the hash.'''
-        import x11_hash
-        return x11_hash.getPoWHash(header)
-
-
-class Electra(Coin):
-    NAME = "Electra"
-    SHORTNAME = "ECA"
-    NET = "mainnet"
-    XPUB_VERBYTES = bytes.fromhex("0488b21e")
-    XPRV_VERBYTES = bytes.fromhex("0488ade4")
-    P2PKH_VERBYTE = bytes.fromhex("21")
-    P2SH_VERBYTES = [bytes.fromhex("28")]
-    WIF_BYTE = bytes.fromhex("A1")
-    GENESIS_HASH = ('00000f98da995de0ef1665c7d3338687'
-                    '923c1199230a44ecbdb5cec9306e4f4e')
-    RPC_PORT = 5788
-    TX_COUNT = 615729
-    TX_COUNT_HEIGHT = 205243
-    TX_PER_BLOCK = 3
-    REORG_LIMIT = 100
-    DESERIALIZER = lib_tx.DeserializerElectra
-
-    @classmethod
-    def header_hash(cls, header):
-        '''Given a header return the hash.'''
-        version, = util.unpack_le_uint32_from(header)
-        import nist5_hash
-
-        if version != 8:
-            return nist5_hash.getPoWHash(header)
-        else:
-            return double_sha256(header)
-
-
-class ECCoin(Coin):
-    NAME = "ECCoin"
-    SHORTNAME = "ECC"
-    NET = "mainnet"
-    DESERIALIZER = lib_tx.DeserializerECCoin
-    XPUB_VERBYTES = bytes.fromhex("0488b21e")
-    XPRV_VERBYTES = bytes.fromhex("0488ade4")
-    P2PKH_VERBYTE = bytes.fromhex("21")
-    P2SH_VERBYTES = [bytes.fromhex("08")]
-    GENESIS_HASH = ('a60ac43c88dbc44b826cf315352a8a7b373d2af8b6e1c4c4a0638859c5e9ecd1')
-    TX_COUNT = 4661197
-    TX_COUNT_HEIGHT = 2114846
-    TX_PER_BLOCK = 10
-    VALUE_PER_COIN = 1000000
-    RPC_PORT = 19119
-
-    @classmethod
-    def header_hash(cls, header):
-        # you have to install scryp python module (pip install scrypt)
-        import scrypt
-        return scrypt.hash(header, header, 1024, 1, 1, 32)
-
-
-class Bellcoin(Coin):
-    NAME = "Bellcoin"
-    SHORTNAME = "BELL"
-    NET = "mainnet"
-    XPUB_VERBYTES = bytes.fromhex("0488b21e")
-    XPRV_VERBYTES = bytes.fromhex("0488ade4")
-    P2PKH_VERBYTE = bytes.fromhex("19")
-    P2SH_VERBYTES = [bytes.fromhex("55")]
-    WIF_BYTE = bytes.fromhex("80")
-    GENESIS_HASH = ('000008f3b6bd10c2d03b06674a006b8d'
-                    '9731f6cb58179ef1eee008cee2209603')
-    DESERIALIZER = lib_tx.DeserializerSegWit
-    TX_COUNT = 264129
-    TX_COUNT_HEIGHT = 219574
-    TX_PER_BLOCK = 5
-    RPC_PORT = 25252
-    REORG_LIMIT = 1000
-    PEERS = [
-        'bell.electrumx.japanesecoin-pool.work s t',
-        'bell.streetcrypto7.com s t',
-    ]
-
-    @classmethod
-    def header_hash(cls, header):
-        '''Given a header return the hash.'''
-        import bell_yespower
-        return bell_yespower.getPoWHash(header)
-
-
-class CPUchain(Coin):
-    NAME = "CPUchain"
-    SHORTNAME = "CPU"
-    NET = "mainnet"
-    P2PKH_VERBYTE = bytes.fromhex("1C")
-    P2SH_VERBYTES = [bytes.fromhex("1E")]
-    GENESIS_HASH = ('000024d8766043ea0e1c9ad42e7ea4b5'
-                    'fdb459887bd80b8f9756f3d87e128f12')
-    DESERIALIZER = lib_tx.DeserializerSegWit
-    TX_COUNT = 4471
-    TX_COUNT_HEIGHT = 3491
-    TX_PER_BLOCK = 2
-    RPC_PORT = 19707
-    REORG_LIMIT = 1000
-    PEERS = [
-        'electrumx.cpuchain.org s t',
-    ]
-
-    @classmethod
-    def header_hash(cls, header):
-        '''Given a header return the hash.'''
-        import cpupower
-        return cpupower.getPoWHash(header)
-
-
-class Xaya(NameIndexMixin, AuxPowMixin, Coin):
-    NAME = "Xaya"
-    SHORTNAME = "CHI"
-    NET = "mainnet"
-    XPUB_VERBYTES = bytes.fromhex("0488b21e")
-    XPRV_VERBYTES = bytes.fromhex("0488ade4")
-    P2PKH_VERBYTE = bytes.fromhex("1c")
-    P2SH_VERBYTES = [bytes.fromhex("1e")]
-    WIF_BYTE = bytes.fromhex("82")
-    GENESIS_HASH = ('e5062d76e5f50c42f493826ac9920b63'
-                    'a8def2626fd70a5cec707ec47a4c4651')
-    TX_COUNT = 1147749
-    TX_COUNT_HEIGHT = 1030000
-    TX_PER_BLOCK = 2
-    DESERIALIZER = lib_tx.DeserializerXaya
-    TRUNCATED_HEADER_SIZE = 80 + 5
-    RPC_PORT = 8396
-    PEERS = [
-        'seeder.xaya.io s50002',
-        'xaya.domob.eu s50002',
-    ]
-
-    # Op-codes for name operations
-    OP_NAME_REGISTER = OpCodes.OP_1
-    OP_NAME_UPDATE = OpCodes.OP_2
-
-    # Valid name prefixes.
-    NAME_REGISTER_OPS = [OP_NAME_REGISTER, "name", -1, OpCodes.OP_2DROP,
-                         OpCodes.OP_DROP]
-    NAME_UPDATE_OPS = [OP_NAME_UPDATE, "name", -1, OpCodes.OP_2DROP,
-                       OpCodes.OP_DROP]
-    NAME_OPERATIONS = [
-        NAME_REGISTER_OPS,
-        NAME_UPDATE_OPS,
-    ]
-
-    @classmethod
-    def genesis_block(cls, block):
-        super().genesis_block(block)
-
-        # In Xaya, the genesis block's coinbase is spendable.  Thus unlike
-        # the generic genesis_block() method, we return the full block here.
-        return block
-
-
-class XayaTestnet(Xaya):
-    SHORTNAME = "XCH"
-    NET = "testnet"
-    P2PKH_VERBYTE = bytes.fromhex("58")
-    P2SH_VERBYTES = [bytes.fromhex("5a")]
-    WIF_BYTE = bytes.fromhex("e6")
-    GENESIS_HASH = ('5195fc01d0e23d70d1f929f21ec55f47'
-                    'e1c6ea1e66fae98ee44cbbc994509bba')
-    TX_COUNT = 51557
-    TX_COUNT_HEIGHT = 49000
-    TX_PER_BLOCK = 1
-    RPC_PORT = 18396
-    PEERS = []
-
-
-class XayaRegtest(XayaTestnet):
-    NET = "regtest"
-    GENESIS_HASH = ('6f750b36d22f1dc3d0a6e483af453010'
-                    '22646dfc3b3ba2187865f5a7d6d83ab1')
-    RPC_PORT = 18493
-
-# Source: https://github.com/GZR0/GRZ0
-
-
-class GravityZeroCoin(ScryptMixin, Coin):
-    NAME = "GravityZeroCoin"
-    SHORTNAME = "GZRO"
-    NET = "mainnet"
-    P2PKH_VERBYTE = bytes.fromhex("26")
-    WIF_BYTE = bytes.fromhex("26")
-    GENESIS_HASH = ('0000028bfbf9ccaed8f28b3ca6b3ffe6b65e29490ab0e4430679bf41cc7c164f')
-    DAEMON = daemon.FakeEstimateLegacyRPCDaemon
-    TX_COUNT = 100
-    TX_COUNT_HEIGHT = 747635
-    TX_PER_BLOCK = 2
-    RPC_PORT = 36442
-    ESTIMATE_FEE = 0.01
-    RELAY_FEE = 0.01
-
-
-class Simplicity(Coin):
-    NAME = "Simplicity"
-    SHORTNAME = "SPL"
-    NET = "mainnet"
-    XPUB_VERBYTES = bytes.fromhex("0444d5bc")
-    XPRV_VERBYTES = bytes.fromhex("0444f0a3")
-    P2PKH_VERBYTE = bytes.fromhex("12")
-    P2SH_VERBYTE = bytes.fromhex("3b")
-    WIF_BYTE = bytes.fromhex("5d")
-    GENESIS_HASH = ('f4bbfc518aa3622dbeb8d2818a606b82c2b8b1ac2f28553ebdb6fc04d7abaccf')
-    RPC_PORT = 11958
-    TX_COUNT = 1726548
-    TX_COUNT_HEIGHT = 1040000
-    TX_PER_BLOCK = 5
-    REORG_LIMIT = 100
-    DESERIALIZER = lib_tx.DeserializerSimplicity
-
-    @classmethod
-    def header_hash(cls, header):
-        '''Given a header return the hash.'''
-        version, = util.unpack_le_uint32_from(header)
-
-        if version < 2:
-            import quark_hash
-            return quark_hash.getPoWHash(header)
-        else:
-            return double_sha256(header)
-
-
-class Myce(Coin):
-    NAME = "Myce"
-    SHORTNAME = "YCE"
-    NET = "mainnet"
-    XPUB_VERBYTES = bytes.fromhex("0488b21e")
-    XPRV_VERBYTES = bytes.fromhex("0488ade4")
-    P2PKH_VERBYTE = bytes.fromhex("32")
-    P2SH_VERBYTE = bytes.fromhex("55")
-    WIF_BYTE = bytes.fromhex("99")
-    GENESIS_HASH = ('0000c74cc66c72cb1a327c5c1d4893ae5276aa50be49fb23cec21df1a2f20d87')
-    RPC_PORT = 23512
-    TX_COUNT = 1568977
-    TX_COUNT_HEIGHT = 774450
-    TX_PER_BLOCK = 3
-    REORG_LIMIT = 100
-    DESERIALIZER = lib_tx.DeserializerSimplicity
-
-    @classmethod
-    def header_hash(cls, header):
-        '''Given a header return the hash.'''
-        version, = util.unpack_le_uint32_from(header)
-
-        if version < 7:
-            import scrypt
-            return scrypt.hash(header, header, 1024, 1, 1, 32)
-        else:
-            return double_sha256(header)
-
-
-class Navcoin(Coin):
-    NAME = "Navcoin"
-    SHORTNAME = "NAV"
-    NET = "mainnet"
-    XPUB_VERBYTES = bytes.fromhex("0488b21e")
-    XPRV_VERBYTES = bytes.fromhex("0488ade4")
-    P2PKH_VERBYTE = bytes.fromhex("35")
-    P2SH_VERBYTES = [bytes.fromhex("55")]
-    WIF_BYTE = bytes.fromhex("96")
-    GENESIS_HASH = ('00006a4e3e18c71c6d48ad6c261e2254'
-                    'fa764cf29607a4357c99b712dfbb8e6a')
-    DESERIALIZER = lib_tx.DeserializerTxTimeSegWitNavCoin
-    TX_COUNT = 137641
-    TX_COUNT_HEIGHT = 3649662
-    TX_PER_BLOCK = 2
-    RPC_PORT = 44444
-    REORG_LIMIT = 1000
-
-    @classmethod
-    def header_hash(cls, header):
-        if int.from_bytes(header[:4], "little") > 6:
-            return double_sha256(header)
-        else:
-            import x13_hash
-            return x13_hash.getPoWHash(header)
-
-
-class Unobtanium(AuxPowMixin, Coin):
-    NAME = "Unobtanium"
-    SHORTNAME = "UNO"
-    NET = "mainnet"
-    XPUB_VERBYTES = bytes.fromhex("0488B21E")
-    XPRV_VERBYTES = bytes.fromhex("0488ADE4")
-    P2PKH_VERBYTE = bytes.fromhex("82")
-    P2SH_VERBYTES = [bytes.fromhex("1e")]
-    WIF_BYTE = bytes.fromhex("e0")
-    GENESIS_HASH = ('000004c2fc5fffb810dccc197d603690'
-                    '099a68305232e552d96ccbe8e2c52b75')
-    TX_COUNT = 1
-    TX_COUNT_HEIGHT = 1
-    TX_PER_BLOCK = 1
-    RPC_PORT = 65535
-    REORG_LIMIT = 5000
-
-
-class Linx(Coin):
-    NAME = "Linx"
-    SHORTNAME = "LINX"
-    NET = "mainnet"
-    P2PKH_VERBYTE = bytes.fromhex("4b")
-    P2SH_VERBYTES = [bytes.fromhex("05")]
-    WIF_BYTE = bytes.fromhex("cb")
-    GENESIS_HASH = ('3bafea350a70f75e7a1cd279999faed7'
-                    '1a51852aae88fed3c38553cecc810a92')
-    TX_COUNT = 1
-    TX_COUNT_HEIGHT = 1
-    TX_PER_BLOCK = 1
-    RPC_PORT = 9381
-    REORG_LIMIT = 5000
-
-
-class Flashcoin(Coin):
-    NAME = "Flashcoin"
-    SHORTNAME = "FLASH"
-    NET = "mainnet"
-    P2PKH_VERBYTE = bytes.fromhex("44")
-    P2SH_VERBYTES = [bytes.fromhex("82")]
-    WIF_BYTE = bytes.fromhex("c4")
-    GENESIS_HASH = ('aa0cf4f5ce0a3c550ce5674c1e808c41'
-                    '7cf5077b4e95bda1d6fbaeaf4258972b')
-    TX_COUNT = 1
-    TX_COUNT_HEIGHT = 1
-    TX_PER_BLOCK = 1
-    RPC_PORT = 9385
-    REORG_LIMIT = 5000
-
-
-class Defcoin(Coin):
-    NAME = "Defcoin"
-    SHORTNAME = "DEFC"
-    NET = "mainnet"
-    P2PKH_VERBYTE = bytes.fromhex("1e")
-    P2SH_VERBYTES = bytes.fromhex("05")
-    WIF_BYTE = bytes.fromhex("9e")
-    GENESIS_HASH = ('192047379f33ffd2bbbab3d53b9c4b9e'
-                    '9b72e48f888eadb3dcf57de95a6038ad')
-    TX_COUNT = 1
-    TX_COUNT_HEIGHT = 1
-    TX_PER_BLOCK = 1
-    RPC_PORT = 9386
-    REORG_LIMIT = 5000
-
-
-class Smileycoin(Coin):
-    NAME = "Smileycoin"
-    SHORTNAME = "SMLY"
-    NET = "mainnet"
-    P2PKH_VERBYTE = bytes.fromhex("19")
-    P2SH_VERBYTES = bytes.fromhex("05")
-    WIF_BYTE = bytes.fromhex("b0")
-    GENESIS_HASH = ('660f734cf6c6d16111bde201bbd21228'
-                    '73f2f2c078b969779b9d4c99732354fd')
-    TX_COUNT = 1
-    TX_COUNT_HEIGHT = 1
-    TX_PER_BLOCK = 1
-    RPC_PORT = 9388
-    REORG_LIMIT = 5000
-
-
-class Iop(Coin):
-    NAME = "Iop"
-    SHORTNAME = "IOP"
-    NET = "mainnet"
-    P2PKH_VERBYTE = bytes.fromhex("75")
-    P2SH_VERBYTES = [bytes.fromhex("AE")]
-    WIF_BYTE = bytes.fromhex("31")
-    GENESIS_HASH = ('00000000bf5f2ee556cb9be8be64e077'
-                    '6af14933438dbb1af72c41bfb6c82db3')
-    DESERIALIZER = lib_tx.DeserializerSegWit
-    TX_COUNT = 1
-    TX_COUNT_HEIGHT = 1
-    TX_PER_BLOCK = 1
-    RPC_PORT = 8337
-    REORG_LIMIT = 5000
-
-
-class Egulden(Coin):
-    NAME = "Egulden"
-    SHORTNAME = "EFL"
-    NET = "mainnet"
-    P2PKH_VERBYTE = bytes.fromhex("30")
-    P2SH_VERBYTES = [bytes.fromhex("05")]
-    WIF_BYTE = bytes.fromhex("b0")
-    GENESIS_HASH = ('6d39f28ad01a7edd3e2374b355cf8c7f'
-                    '8dbc1c5e4596ad3642fa6d10c2599217')
-    TX_COUNT = 13336629
-    TX_COUNT_HEIGHT = 1268206
-    TX_PER_BLOCK = 10
-    RPC_PORT = 9402
-    REORG_LIMIT = 5000
-
-
-class Ixcoin(AuxPowMixin, Coin):
-    NAME = "ixcoin"
-    SHORTNAME = "IXC"
-    NET = "mainnet"
-    P2PKH_VERBYTE = bytes.fromhex("8a")
-    P2SH_VERBYTES = [bytes.fromhex("05")]
-    WIF_BYTE = bytes.fromhex("80")
-    GENESIS_HASH = ('0000000001534ef8893b025b9c1da672'
-                    '50285e35c9f76cae36a4904fdf72c591')
-    TX_COUNT = 1
-    TX_COUNT_HEIGHT = 1
-    TX_PER_BLOCK = 1
-    RPC_PORT = 9406
-    REORG_LIMIT = 5000
-
-
-class Batacoin(Coin):
-    NAME = "bata"
-    SHORTNAME = "BTA"
-    NET = "mainnet"
-    P2PKH_VERBYTE = bytes.fromhex("19")
-    P2SH_VERBYTES = [bytes.fromhex("05")]
-    WIF_BYTE = bytes.fromhex("99")
-    GENESIS_HASH = ('b4bee36fd54a6176fd832f462641415c'
-                    '142d50e4b378f71c041870c2b1186bc8')
-    DESERIALIZER = lib_tx.DeserializerSegWit
-    TX_COUNT = 1
-    TX_COUNT_HEIGHT = 1
-    TX_PER_BLOCK = 1
-    RPC_PORT = 9412
-    REORG_LIMIT = 5000
-
-
-class Digitalcoin(Coin):
-    NAME = "digitalcoin"
-    SHORTNAME = "DGC"
-    NET = "mainnet"
-    P2PKH_VERBYTE = bytes.fromhex("1e")
-    P2SH_VERBYTES = [bytes.fromhex("05")]
-    WIF_BYTE = bytes.fromhex("9e")
-    GENESIS_HASH = ('5e039e1ca1dbf128973bf6cff98169e4'
-                    '0a1b194c3b91463ab74956f413b2f9c8')
-    TX_COUNT = 1
-    TX_COUNT_HEIGHT = 1
-    TX_PER_BLOCK = 1
-    RPC_PORT = 9413
-    REORG_LIMIT = 5000
-
-
-class Cannacoin(Coin):
-    NAME = "cannacoin"
-    SHORTNAME = "CCN"
-    NET = "mainnet"
-    P2PKH_VERBYTE = bytes.fromhex("1C")
-    P2SH_VERBYTES = [bytes.fromhex("05")]
-    WIF_BYTE = bytes.fromhex("bd")
-    GENESIS_HASH = ('f1b4cdf03c86099a0758f1c018d1a10b'
-                    'f05afab436c92b93b42bb88970de9821')
-    DESERIALIZER = lib_tx.DeserializerReddcoin
-    TX_COUNT = 1
-    TX_COUNT_HEIGHT = 1
-    TX_PER_BLOCK = 1
-    RPC_PORT = 1234
-    REORG_LIMIT = 5000
-
-
-class Europecoin(Coin):
-    NAME = "europecoin"
-    SHORTNAME = "ERC"
-    NET = "mainnet"
-    P2PKH_VERBYTE = bytes.fromhex("21")
-    P2SH_VERBYTES = [bytes.fromhex("05")]
-    WIF_BYTE = bytes.fromhex("a8")
-    GENESIS_HASH = ('000d0da26987ead011c5d568e627f7e3'
-                    'd4a4f83a0b280b1134d8e7e366377f9a')
-    BASIC_HEADER_SIZE = 88
-    TX_COUNT = 1
-    TX_COUNT_HEIGHT = 1
-    TX_PER_BLOCK = 1
-    RPC_PORT = 9412
-    REORG_LIMIT = 5000
-
-
-class Adcoin(Coin):
-    NAME = "Adcoin"
-    SHORTNAME = "ACC"
-    NET = "mainnet"
-    P2PKH_VERBYTE = bytes.fromhex("1e")
-    P2SH_VERBYTES = [bytes.fromhex("0d")]
-    WIF_BYTE = bytes.fromhex("97")
-    GENESIS_HASH = ('000000fc5276647fd959f718c9526f87'
-                    'f4858c4ef62f2e29d3772e4e37040a25')
-
-    BASIC_HEADER_SIZE = 112
-    TX_COUNT = 1
-    TX_COUNT_HEIGHT = 1
-    TX_PER_BLOCK = 1
-    RPC_PORT = 9416
-    REORG_LIMIT = 5000
-
-
-class Lynx(Coin):
-    NAME = "Lynx"
-    SHORTNAME = "LYNX"
-    NET = "mainnet"
-    P2PKH_VERBYTE = bytes.fromhex("2d")
-    P2SH_VERBYTES = [bytes.fromhex("16")]
-    WIF_BYTE = bytes.fromhex("ad")
-    GENESIS_HASH = ('984b30fc9bb5e5ff424ad7f4ec193053'
-                    '8a7b14a2d93e58ad7976c23154ea4a76')
-    DESERIALIZER = lib_tx.DeserializerSegWit
-    TX_COUNT = 1
-    TX_COUNT_HEIGHT = 1
-    TX_PER_BLOCK = 1
-    RPC_PORT = 9139
-    REORG_LIMIT = 5000
-
-
-class LitecoinCash(Coin):
-    NAME = "LitecoinCash"
-    SHORTNAME = "LCC"
-    NET = "mainnet"
-    P2PKH_VERBYTE = bytes.fromhex("1c")
-    P2SH_VERBYTES = [bytes.fromhex("32"), bytes.fromhex("05")]
-    WIF_BYTE = bytes.fromhex("b0")
-    GENESIS_HASH = ('12a765e31ffd4059bada1e25190f6e98'
-                    'c99d9714d334efa41a195a7e7e04bfe2')
-    DESERIALIZER = lib_tx.DeserializerSegWit
-    TX_COUNT = 1
-    TX_COUNT_HEIGHT = 1
-    TX_PER_BLOCK = 1
-    RPC_PORT = 9140
-    REORG_LIMIT = 5000
-
-
-class BitcoinPrivate(EquihashMixin, Coin):
-    NAME = "BitcoinPrivate"
-    SHORTNAME = "BTCP"
-    NET = "mainnet"
-    P2PKH_VERBYTE = bytes.fromhex("1325")
-    P2SH_VERBYTES = [bytes.fromhex("13AF")]
-    WIF_BYTE = bytes.fromhex("80")
-    GENESIS_HASH = ('0007104ccda289427919efc39dc9e4d4'
-                    '99804b7bebc22df55f8b834301260602')
-    DESERIALIZER = lib_tx.DeserializerZcash
-    TX_COUNT = 329196
-    TX_COUNT_HEIGHT = 68379
-    TX_PER_BLOCK = 5
-    RPC_PORT = 9335
-    REORG_LIMIT = 5000
-
-
-class Aryacoin(Coin):
-    NAME = "aryacoin"
-    SHORTNAME = "AYA"
-    NET = "mainnet"
-    XPUB_VERBYTES = bytes.fromhex("019d9cfe")
-    XPRV_VERBYTES = bytes.fromhex("019da462")
-    P2PKH_VERBYTE = bytes.fromhex("17")
-    P2SH_VERBYTES = [bytes.fromhex("6f")]
-    WIF_BYTE = bytes.fromhex("b0")
-    GENESIS_HASH = ('b553727635006d7faade229d152482df'
-                    'b9da7822d41cf0cad9ffa82a54f67803')
-    DESERIALIZER = lib_tx.DeserializerSegWit
-    TX_COUNT = 1
-    TX_COUNT_HEIGHT = 1
-    TX_PER_BLOCK = 10
-    RPC_PORT = 9151
-    REORG_LIMIT = 800
-
-
-class Donu(Coin):
-    NAME = "donu"
-    SHORTNAME = "DONU"
-    NET = "mainnet"
-    P2PKH_VERBYTE = bytes.fromhex("35")
-    P2SH_VERBYTES = [bytes.fromhex("05")]
-    WIF_BYTE = bytes.fromhex("b1")
-    XPUB_VERBYTES = bytes.fromhex("0488B21E")
-    XPRV_VERBYTES = bytes.fromhex("0488ADE4")
-    GENESIS_HASH = ('5f7f26e24291f5be2351e1dcdab18bf9'
-                    '4cee718940e6b9f2fbb46227434c3f12')
-    DESERIALIZER = lib_tx.DeserializerSegWit
-    TX_COUNT = 1
-    TX_COUNT_HEIGHT = 1
-    TX_PER_BLOCK = 10
-    RPC_PORT = 26381
-    REORG_LIMIT = 800
->>>>>>> bec0ec58
+    RPC_PORT = 13889