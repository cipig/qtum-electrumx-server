# Copyright (c) 2016-2017, Neil Booth
# Copyright (c) 2017, the ElectrumX authors
#
# All rights reserved.
#
# See the file "LICENCE" for information about the copyright
# and warranty status of this software.

'''Block prefetcher and chain processor.'''

import array
import asyncio
import time
from functools import reduce
import operator
from collections import defaultdict

from aiorpcx import TaskGroup, run_in_thread, CancelledError

import electrumx
from electrumx.server.daemon import DaemonError
<<<<<<< HEAD
from electrumx.lib.hash import hash_to_hex_str, HASHX_LEN, TOPIC_LEN
from electrumx.lib.util import chunks, class_logger
=======
from electrumx.lib.hash import hash_to_hex_str, HASHX_LEN
from electrumx.lib.script import is_unspendable_legacy, is_unspendable_genesis
from electrumx.lib.util import (
    chunks, class_logger, pack_le_uint32, pack_le_uint64, unpack_le_uint64
)
>>>>>>> bec0ec58
from electrumx.server.db import FlushData


class Prefetcher(object):
    '''Prefetches blocks (in the forward direction only).'''

    def __init__(self, daemon, coin, blocks_event):
        self.logger = class_logger(__name__, self.__class__.__name__)
        self.daemon = daemon
        self.coin = coin
        self.blocks_event = blocks_event
        self.blocks = []
        self.raw_eventlogs = []
        self.caught_up = False
        # Access to fetched_height should be protected by the semaphore
        self.fetched_height = None
        self.semaphore = asyncio.Semaphore()
        self.refill_event = asyncio.Event()
        # The prefetched block cache size.  The min cache size has
        # little effect on sync time.
        self.cache_size = 0
        self.min_cache_size = 10 * 1024 * 1024
        # This makes the first fetch be 10 blocks
        self.ave_size = self.min_cache_size // 10
        self.polling_delay = 5

    async def main_loop(self, bp_height):
        '''Loop forever polling for more blocks.'''
        await self.reset_height(bp_height)
        while True:
            try:
                # Sleep a while if there is nothing to prefetch
                await self.refill_event.wait()
                if not await self._prefetch_blocks():
                    await asyncio.sleep(self.polling_delay)
            except DaemonError as e:
                self.logger.info(f'ignoring daemon error: {e}')
            except asyncio.CancelledError as e:
                self.logger.info(f'cancelled; prefetcher stopping {e}')
                raise
            except Exception:
                self.logger.exception(f'ignoring unexpected exception')

    def get_prefetched_blocks(self):
        '''Called by block processor when it is processing queued blocks.'''
        blocks = self.blocks
        self.blocks = []
        self.cache_size = 0
        self.refill_event.set()
        return blocks

    def get_prefetched_raw_eventlogs(self):
        '''Called by block processor when it is processing queued blocks.'''
        raw_eventlogs = self.raw_eventlogs
        self.raw_eventlogs = []
        return raw_eventlogs

    async def reset_height(self, height):
        '''Reset to prefetch blocks from the block processor's height.

        Used in blockchain reorganisations.  This coroutine can be
        called asynchronously to the _prefetch_blocks coroutine so we
        must synchronize with a semaphore.
        '''
        async with self.semaphore:
            self.blocks.clear()
            self.raw_eventlogs.clear()
            self.cache_size = 0
            self.fetched_height = height
            self.refill_event.set()

        daemon_height = await self.daemon.height()
        behind = daemon_height - height
        if behind > 0:
            self.logger.info('catching up to daemon height {:,d} '
                             '({:,d} blocks behind)'
                             .format(daemon_height, behind))
        else:
            self.logger.info('caught up to daemon height {:,d}'
                             .format(daemon_height))

    async def _prefetch_blocks(self):
        '''Prefetch some blocks and put them on the queue.

        Repeats until the queue is full or caught up.
        '''
        daemon = self.daemon
        daemon_height = await daemon.height()
        async with self.semaphore:
            while self.cache_size < self.min_cache_size:
                first = self.fetched_height + 1
                # Try and catch up all blocks but limit to room in cache.
                cache_room = max(self.min_cache_size // self.ave_size, 1)
                count = min(daemon_height - self.fetched_height, cache_room)
                # Don't make too large a request
                count = min(self.coin.max_fetch_blocks(first), max(count, 0))
                if not count:
                    self.caught_up = True
                    return False

                hex_hashes = await daemon.block_hex_hashes(first, count)
                if self.caught_up:
                    self.logger.info('new block height {:,d} hash {}'
                                     .format(first + count-1, hex_hashes[-1]))
                raw_blocks = await daemon.raw_blocks(hex_hashes)
                raw_eventlogs = await daemon.searchlogs(first, first+count)
                if raw_eventlogs is None:
                    raw_eventlogs = []

                assert count == len(raw_blocks)

                # Special handling for genesis block
                if first == 0:
                    raw_blocks[0] = self.coin.genesis_block(raw_blocks[0])
                    self.logger.info('verified genesis block with hash {}'
                                     .format(hex_hashes[0]))

                # Update our recent average block size estimate
                size = sum(len(block) for block in raw_blocks)
                if count >= 10:
                    self.ave_size = size // count
                else:
                    self.ave_size = (size + (10 - count) * self.ave_size) // 10

                self.raw_eventlogs.extend(raw_eventlogs)
                self.blocks.extend(raw_blocks)
                self.cache_size += size
                self.fetched_height += count
                self.blocks_event.set()

        self.refill_event.clear()
        return True


class ChainError(Exception):
    '''Raised on error processing blocks.'''


class BlockProcessor(object):
    '''Process blocks and update the DB state to match.

    Employ a prefetcher to prefetch blocks in batches for processing.
    Coordinate backing up in case of chain reorganisations.
    '''

    def __init__(self, env, db, daemon, notifications):
        self.env = env
        self.db = db
        self.daemon = daemon
        self.notifications = notifications

        self.coin = env.coin
        self.blocks_event = asyncio.Event()
        self.prefetcher = Prefetcher(daemon, env.coin, self.blocks_event)
        self.logger = class_logger(__name__, self.__class__.__name__)

        # Meta
        self.next_cache_check = 0
        self.touched = set()
        self.reorg_count = 0
        self.height = -1
        self.tip = None
        self.tx_count = 0
        self._caught_up_event = None

        # Caches of unflushed items.
        self.headers = []
        self.tx_hashes = []
        self.undo_infos = []

        # UTXO cache
        self.utxo_cache = {}
        self.db_deletes = []

        # eventlog
        self.eventlog_touched = set()

        # If the lock is successfully acquired, in-memory chain state
        # is consistent with self.height
        self.state_lock = asyncio.Lock()

        # Signalled after backing up during a reorg
        self.backed_up_event = asyncio.Event()

    async def run_in_thread_with_lock(self, func, *args):
        # Run in a thread to prevent blocking.  Shielded so that
        # cancellations from shutdown don't lose work - when the task
        # completes the data will be flushed and then we shut down.
        # Take the state lock to be certain in-memory state is
        # consistent and not being updated elsewhere.
        async def run_in_thread_locked():
            async with self.state_lock:
                return await run_in_thread(func, *args)
        return await asyncio.shield(run_in_thread_locked())

    async def check_and_advance_blocks_eventlogs(self, raw_blocks, raw_eventlogs):
        '''Process the list of raw blocks passed.  Detects and handles
        reorgs.
        '''
        if not raw_blocks:
            return
        first = self.height + 1
        blocks = [self.coin.block(raw_block, first + n)
                  for n, raw_block in enumerate(raw_blocks)]
        headers = [block.header for block in blocks]
        hprevs = [self.coin.header_prevhash(h) for h in headers]
        chain = [self.tip] + [self.coin.header_hash(h) for h in headers[:-1]]

        if hprevs == chain:
            start = time.time()
            await self.run_in_thread_with_lock(self.advance_blocks_eventlogs, blocks, raw_eventlogs)
            await self._maybe_flush()
            if not self.db.first_sync:
                s = '' if len(blocks) == 1 else 's'
                blocks_size = sum(len(block) for block in raw_blocks) / 1_000_000
                self.logger.info(f'processed {len(blocks):,d} block{s} size {blocks_size:.2f} MB '
                                 f'in {time.time() - start:.1f}s')
            if self._caught_up_event.is_set():
                await self.notifications.on_block(self.touched, self.eventlog_touched, self.height)
            self.touched = set()
            self.eventlog_touched = set()
        elif hprevs[0] != chain[0]:
            await self.reorg_chain()
        else:
            # It is probably possible but extremely rare that what
            # bitcoind returns doesn't form a chain because it
            # reorg-ed the chain as it was processing the batched
            # block hash requests.  Should this happen it's simplest
            # just to reset the prefetcher and try again.
            self.logger.warning('daemon blocks do not form a chain; '
                                'resetting the prefetcher')
            await self.prefetcher.reset_height(self.height)

    async def reorg_chain(self, count=None):
        '''Handle a chain reorganisation.

        Count is the number of blocks to simulate a reorg, or None for
        a real reorg.'''
        if count is None:
            self.logger.info('chain reorg detected')
        else:
            self.logger.info(f'faking a reorg of {count:,d} blocks')
        await self.flush(True)

        async def get_raw_blocks(last_height, hex_hashes):
            heights = range(last_height, last_height - len(hex_hashes), -1)
            try:
                blocks = [self.db.read_raw_block(height) for height in heights]
                self.logger.info(f'read {len(blocks)} blocks from disk')
                return blocks
            except FileNotFoundError:
                return await self.daemon.raw_blocks(hex_hashes)

        def flush_backup():
            # self.touched can include other addresses which is
            # harmless, but remove None.
            self.touched.discard(None)
            self.eventlog_touched.discard(None)
            self.db.flush_backup(self.flush_data(), self.touched, self.eventlog_touched)

        _start, last, hashes = await self.reorg_hashes(count)
        # Reverse and convert to hex strings.
        hashes = [hash_to_hex_str(hash) for hash in reversed(hashes)]
        # get saved evntlog hashYs
        if hashes:
            eventlog_keys = reduce(operator.add, [self.db.get_block_hashYs(x) for x in hashes])
        else:
            eventlog_keys = []
        self.logger.info('chain reorg eventlog_keys {} {}'.format(eventlog_keys, hashes))

        for hex_hashes in chunks(hashes, 50):
            raw_blocks = await get_raw_blocks(last, hex_hashes)
            await self.run_in_thread_with_lock(self.backup_blocks_eventlogs, raw_blocks, eventlog_keys)
            await self.run_in_thread_with_lock(flush_backup)
            last -= len(raw_blocks)
        await self.prefetcher.reset_height(self.height)
        self.backed_up_event.set()
        self.backed_up_event.clear()

    async def reorg_hashes(self, count):
        '''Return a pair (start, last, hashes) of blocks to back up during a
        reorg.

        The hashes are returned in order of increasing height.  Start
        is the height of the first hash, last of the last.
        '''
        start, count = await self.calc_reorg_range(count)
        last = start + count - 1
        s = '' if count == 1 else 's'
        self.logger.info(f'chain was reorganised replacing {count:,d} '
                         f'block{s} at heights {start:,d}-{last:,d}')

        return start, last, await self.db.fs_block_hashes(start, count)

    async def calc_reorg_range(self, count):
        '''Calculate the reorg range'''

        def diff_pos(hashes1, hashes2):
            '''Returns the index of the first difference in the hash lists.
            If both lists match returns their length.'''
            for n, (hash1, hash2) in enumerate(zip(hashes1, hashes2)):
                if hash1 != hash2:
                    return n
            return len(hashes)

        if count is None:
            # A real reorg
            start = self.height - 1
            count = 1
            while start > 0:
                hashes = await self.db.fs_block_hashes(start, count)
                hex_hashes = [hash_to_hex_str(hash) for hash in hashes]
                d_hex_hashes = await self.daemon.block_hex_hashes(start, count)
                n = diff_pos(hex_hashes, d_hex_hashes)
                if n > 0:
                    start += n
                    break
                count = min(count * 2, start)
                start -= count

            count = (self.height - start) + 1
        else:
            start = (self.height - count) + 1

        return start, count

    def estimate_txs_remaining(self):
        # Try to estimate how many txs there are to go
        daemon_height = self.daemon.cached_height()
        coin = self.coin
        tail_count = daemon_height - max(self.height, coin.TX_COUNT_HEIGHT)
        # Damp the initial enthusiasm
        realism = max(2.0 - 0.9 * self.height / coin.TX_COUNT_HEIGHT, 1.0)
        return (tail_count * coin.TX_PER_BLOCK +
                max(coin.TX_COUNT - self.tx_count, 0)) * realism

    # - Flushing
    def flush_data(self):
        '''The data for a flush.  The lock must be taken.'''
        assert self.state_lock.locked()
        return FlushData(self.height, self.tx_count, self.headers,
                         self.tx_hashes, self.undo_infos, self.utxo_cache,
                         self.db_deletes, self.tip)

    async def flush(self, flush_utxos):
        def flush():
            self.db.flush_dbs(self.flush_data(), flush_utxos,
                              self.estimate_txs_remaining)
        await self.run_in_thread_with_lock(flush)

    async def _maybe_flush(self):
        # If caught up, flush everything as client queries are
        # performed on the DB.
        if self._caught_up_event.is_set():
            await self.flush(True)
        elif time.time() > self.next_cache_check:
            flush_arg = self.check_cache_size()
            if flush_arg is not None:
                await self.flush(flush_arg)
            self.next_cache_check = time.time() + 30

    def check_cache_size(self):
        '''Flush a cache if it gets too big.'''
        # Good average estimates based on traversal of subobjects and
        # requesting size from Python (see deep_getsizeof).
        one_MB = 1000*1000
        utxo_cache_size = len(self.utxo_cache) * 205
        db_deletes_size = len(self.db_deletes) * 57
        hist_cache_size = self.db.history.unflushed_memsize()
        eventlog_cache_size = self.db.eventlog.unflushed_memsize()
        # Roughly ntxs * 32 + nblocks * 42
        tx_hash_size = ((self.tx_count - self.db.fs_tx_count) * 32
                        + (self.height - self.db.fs_height) * 42)
        utxo_MB = (db_deletes_size + utxo_cache_size) // one_MB
        hist_MB = (hist_cache_size + tx_hash_size) // one_MB
        evenlog_MB = eventlog_cache_size // one_MB

        self.logger.info('our height: {:,d} daemon: {:,d} '
                         'UTXOs {:,d}MB hist {:,d}MB'
                         .format(self.height, self.daemon.cached_height(),
                                 utxo_MB, hist_MB))

        # Flush history if it takes up over 20% of cache memory.
        # Flush UTXOs once they take up 80% of cache memory.
        cache_MB = self.env.cache_MB
        if utxo_MB + hist_MB + evenlog_MB >= cache_MB or hist_MB >= cache_MB // 5:
            return utxo_MB >= cache_MB * 4 // 5
        return None

    def advance_blocks_eventlogs(self, blocks, raw_eventlogs):
        '''Synchronously advance the blocks.

        It is already verified they correctly connect onto our tip.
        '''
        min_height = self.db.min_undo_height(self.daemon.cached_height())
        height = self.height
        genesis_activation = self.coin.GENESIS_ACTIVATION

        eventlog_dict, hashY_dict = self.raw_eventlogs_to_dict(raw_eventlogs)
        self.db.hashYs = hashY_dict  # no need to cache all hashYs, only need most recent

        for block in blocks:
            height += 1
<<<<<<< HEAD
            undo_info = self.advance_txs(block.transactions, eventlog_dict)
=======
            is_unspendable = (is_unspendable_genesis if height >= genesis_activation
                              else is_unspendable_legacy)
            undo_info = self.advance_txs(block.transactions, is_unspendable)
>>>>>>> bec0ec58
            if height >= min_height:
                self.undo_infos.append((undo_info, height))
                self.db.write_raw_block(block.raw, height)

        headers = [block.header for block in blocks]
        self.height = height
        self.headers.extend(headers)
        self.tip = self.coin.header_hash(headers[-1])

<<<<<<< HEAD
    def advance_txs(self, txs, eventlog_dict):
=======
    def advance_txs(self, txs, is_unspendable):
>>>>>>> bec0ec58
        self.tx_hashes.append(b''.join(tx_hash for tx, tx_hash in txs))

        # Use local vars for speed in the loops
        undo_info = []
        tx_num = self.tx_count
        script_hashX = self.coin.hashX_from_script
        put_utxo = self.utxo_cache.__setitem__
        spend_utxo = self.spend_utxo
        undo_info_append = undo_info.append
        update_touched = self.touched.update
        hashXs_by_tx = []
        append_hashXs = hashXs_by_tx.append
        to_le_uint32 = pack_le_uint32
        to_le_uint64 = pack_le_uint64

        eventlog_touched = self.eventlog_touched
        eventlogs = defaultdict(list)  # {b'hashY' => [array('I', [txnum, log_index]),]}

        for tx, tx_hash in txs:
            hashXs = []
            append_hashX = hashXs.append
            tx_numb = to_le_uint64(tx_num)[:5]

            # eventlog
            tx_hash_str = hash_to_hex_str(tx_hash)
            datas = eventlog_dict.get(tx_hash_str, [])
            for data in datas:
                hashY, log_index = data
                eventlogs[hashY].append(array.array('I', [tx_num, log_index]))
                eventlog_touched.add(hashY)

            # Spend the inputs
            for txin in tx.inputs:
                if txin.is_generation():
                    continue
                cache_value = spend_utxo(txin.prev_hash, txin.prev_idx)
                undo_info_append(cache_value)
                append_hashX(cache_value[:-13])

            # Add the new UTXOs
            for idx, txout in enumerate(tx.outputs):
                # Ignore unspendable outputs
                if is_unspendable(txout.pk_script):
                    continue

                # Get the hashX
                hashX = script_hashX(txout.pk_script)
                append_hashX(hashX)
                put_utxo(tx_hash + to_le_uint32(idx),
                         hashX + tx_numb + to_le_uint64(txout.value))

            append_hashXs(hashXs)
            update_touched(hashXs)
            tx_num += 1

        self.db.eventlog.add_unflushed(eventlogs)
        self.db.history.add_unflushed(hashXs_by_tx, self.tx_count)

        self.tx_count = tx_num
        self.db.tx_counts.append(tx_num)

        return undo_info

    def backup_blocks_eventlogs(self, raw_blocks, eventlog_keys):
        '''Backup the raw blocks and flush.

        The blocks should be in order of decreasing height, starting at.
        self.height.  A flush is performed once the blocks are backed up.
        '''
        self.db.assert_flushed(self.flush_data())
        assert self.height >= len(raw_blocks)
        genesis_activation = self.coin.GENESIS_ACTIVATION

        self.eventlog_touched.update(eventlog_keys)

        coin = self.coin
        for raw_block in raw_blocks:
            # Check and update self.tip
            block = coin.block(raw_block, self.height)
            header_hash = coin.header_hash(block.header)
            if header_hash != self.tip:
                raise ChainError('backup block {} not tip {} at height {:,d}'
                                 .format(hash_to_hex_str(header_hash),
                                         hash_to_hex_str(self.tip),
                                         self.height))
            self.tip = coin.header_prevhash(block.header)
            is_unspendable = (is_unspendable_genesis if self.height >= genesis_activation
                              else is_unspendable_legacy)
            self.backup_txs(block.transactions, is_unspendable)
            self.height -= 1
            self.db.tx_counts.pop()

        self.logger.info('backed up to height {:,d}'.format(self.height))

    def backup_txs(self, txs, is_unspendable):
        # Prevout values, in order down the block (coinbase first if present)
        # undo_info is in reverse block order
        undo_info = self.db.read_undo_info(self.height)
        if undo_info is None:
            raise ChainError('no undo information found for height {:,d}'
                             .format(self.height))
        n = len(undo_info)

        # Use local vars for speed in the loops
        put_utxo = self.utxo_cache.__setitem__
        spend_utxo = self.spend_utxo
        script_hashX = self.coin.hashX_from_script
        touched = self.touched
        undo_entry_len = 13 + HASHX_LEN

        for tx, tx_hash in reversed(txs):
            for idx, txout in enumerate(tx.outputs):
                # Spend the TX outputs.  Be careful with unspendable
                # outputs - we didn't save those in the first place.
                if is_unspendable(txout.pk_script):
                    continue

                # Get the hashX
                hashX = script_hashX(txout.pk_script)
                cache_value = spend_utxo(tx_hash, idx)
                touched.add(cache_value[:-13])

            # Restore the inputs
            for txin in reversed(tx.inputs):
                if txin.is_generation():
                    continue
                n -= undo_entry_len
                undo_item = undo_info[n:n + undo_entry_len]
                put_utxo(txin.prev_hash + pack_le_uint32(txin.prev_idx), undo_item)
                touched.add(undo_item[:-13])

        assert n == 0
        self.tx_count -= len(txs)

    '''An in-memory UTXO cache, representing all changes to UTXO state
    since the last DB flush.

    We want to store millions of these in memory for optimal
    performance during initial sync, because then it is possible to
    spend UTXOs without ever going to the database (other than as an
    entry in the address history, and there is only one such entry per
    TX not per UTXO).  So store them in a Python dictionary with
    binary keys and values.

      Key:    TX_HASH + TX_IDX           (32 + 4 = 36 bytes)
      Value:  HASHX + TX_NUM + VALUE     (11 + 5 + 8 = 24 bytes)

    That's 60 bytes of raw data in-memory.  Python dictionary overhead
    means each entry actually uses about 205 bytes of memory.  So
    almost 5 million UTXOs can fit in 1GB of RAM.  There are
    approximately 42 million UTXOs on bitcoin mainnet at height
    433,000.

    Semantics:

      add:   Add it to the cache dictionary.

      spend: Remove it if in the cache dictionary.  Otherwise it's
             been flushed to the DB.  Each UTXO is responsible for two
             entries in the DB.  Mark them for deletion in the next
             cache flush.

    The UTXO database format has to be able to do two things efficiently:

      1.  Given an address be able to list its UTXOs and their values
          so its balance can be efficiently computed.

      2.  When processing transactions, for each prevout spent - a (tx_hash,
          idx) pair - we have to be able to remove it from the DB.  To send
          notifications to clients we also need to know any address it paid
          to.

    To this end we maintain two "tables", one for each point above:

      1.  Key: b'u' + address_hashX + tx_idx + tx_num
          Value: the UTXO value as a 64-bit unsigned integer

      2.  Key: b'h' + compressed_tx_hash + tx_idx + tx_num
          Value: hashX

    The compressed tx hash is just the first few bytes of the hash of
    the tx in which the UTXO was created.  As this is not unique there
    will be potential collisions so tx_num is also in the key.  When
    looking up a UTXO the prefix space of the compressed hash needs to
    be searched and resolved if necessary with the tx_num.  The
    collision rate is low (<0.1%).
    '''

    def spend_utxo(self, tx_hash, tx_idx):
        '''Spend a UTXO and return the 33-byte value.

        If the UTXO is not in the cache it must be on disk.  We store
        all UTXOs so not finding one indicates a logic error or DB
        corruption.
        '''
        # Fast track is it being in the cache
        idx_packed = pack_le_uint32(tx_idx)
        cache_value = self.utxo_cache.pop(tx_hash + idx_packed, None)
        if cache_value:
            return cache_value

        # Spend it from the DB.

        # Key: b'h' + compressed_tx_hash + tx_idx + tx_num
        # Value: hashX
        prefix = b'h' + tx_hash[:4] + idx_packed
        candidates = {db_key: hashX for db_key, hashX
                      in self.db.utxo_db.iterator(prefix=prefix)}

        for hdb_key, hashX in candidates.items():
            tx_num_packed = hdb_key[-5:]

            if len(candidates) > 1:
                tx_num, = unpack_le_uint64(tx_num_packed + bytes(3))
                hash, _height = self.db.fs_tx_hash(tx_num)
                if hash != tx_hash:
                    assert hash is not None  # Should always be found
                    continue

            # Key: b'u' + address_hashX + tx_idx + tx_num
            # Value: the UTXO value as a 64-bit unsigned integer
            udb_key = b'u' + hashX + hdb_key[-9:]
            utxo_value_packed = self.db.utxo_db.get(udb_key)
            if utxo_value_packed:
                # Remove both entries for this UTXO
                self.db_deletes.append(hdb_key)
                self.db_deletes.append(udb_key)
                return hashX + tx_num_packed + utxo_value_packed

        raise ChainError('UTXO {} / {:,d} not found in "h" table'
                         .format(hash_to_hex_str(tx_hash), tx_idx))

    async def _process_prefetched_blocks(self):
        '''Loop forever processing blocks as they arrive.'''
        while True:
            if self.height == self.daemon.cached_height():
                if not self._caught_up_event.is_set():
                    await self._first_caught_up()
                    self._caught_up_event.set()
            await self.blocks_event.wait()
            self.blocks_event.clear()
            if self.reorg_count:
                await self.reorg_chain(self.reorg_count)
                self.reorg_count = 0
            else:
                blocks = self.prefetcher.get_prefetched_blocks()
                raw_eventlogs = self.prefetcher.get_prefetched_raw_eventlogs()
                await self.check_and_advance_blocks_eventlogs(blocks, raw_eventlogs)

    async def _first_caught_up(self):
        self.logger.info(f'caught up to height {self.height}')
        # Flush everything but with first_sync->False state.
        first_sync = self.db.first_sync
        self.db.first_sync = False
        await self.flush(True)
        if first_sync:
            self.logger.info(f'{electrumx.version} synced to '
                             f'height {self.height:,d}')
        await self.db.open_for_serving()

    async def _first_open_dbs(self):
        await self.db.open_for_sync()
        self.height = self.db.db_height
        self.tip = self.db.db_tip
        self.tx_count = self.db.db_tx_count

    def raw_eventlogs_to_dict(self, raw_eventlogs):
        hash160_contract_to_hashY = self.coin.hash160_contract_to_hashY
        eventlog_dict = defaultdict(set)  # txid => [(hashY_topic, log_index)]
        hashY_dict = defaultdict(set)  # blockHash => [hashY_topic, ]
        for eventlog in raw_eventlogs:
            block_hash = eventlog.get('blockHash')
            txid = eventlog.get('transactionHash')
            if not txid or not block_hash:
                continue
            for log_index, log in enumerate(eventlog.get('log', [])):
                if not isinstance(log, dict):
                    print('log not dict')
                    continue
                contract_addr = log.get('address')
                if not contract_addr:
                    continue
                topic_itmes = log.get('topics', [])
                if len(topic_itmes) < 1:
                    continue
                topic_name = topic_itmes[0]
                for item in topic_itmes[1:]:
                    # only want hash160 address
                    if len(item) == 64 \
                            and item.startswith('0'*24) \
                            and not item.startswith('0'*48):
                        hash160 = item[-40:]
                        hashY = hash160_contract_to_hashY(hash160, contract_addr)
                        key = hashY+topic_name.encode()[:TOPIC_LEN]
                        eventlog_dict[txid].add((key, log_index))
                        hashY_dict[block_hash].add(key)
        return eventlog_dict, hashY_dict

    # --- External API

    async def fetch_and_process_blocks(self, caught_up_event):
        '''Fetch, process and index blocks from the daemon.

        Sets caught_up_event when first caught up.  Flushes to disk
        and shuts down cleanly if cancelled.

        This is mainly because if, during initial sync ElectrumX is
        asked to shut down when a large number of blocks have been
        processed but not written to disk, it should write those to
        disk before exiting, as otherwise a significant amount of work
        could be lost.
        '''
        self._caught_up_event = caught_up_event
        await self._first_open_dbs()
        try:
            async with TaskGroup() as group:
                await group.spawn(self.prefetcher.main_loop(self.height))
                await group.spawn(self._process_prefetched_blocks())
        # Don't flush for arbitrary exceptions as they might be a cause or consequence of
        # corrupted data
        except CancelledError:
            self.logger.info('flushing to DB for a clean shutdown...')
            await self.flush(True)

    def force_chain_reorg(self, count):
        '''Force a reorg of the given number of blocks.

        Returns True if a reorg is queued, false if not caught up.
        '''
        if self._caught_up_event.is_set():
            self.reorg_count = count
            self.blocks_event.set()
            return True
<<<<<<< HEAD
        return False
=======
        return False


class DecredBlockProcessor(BlockProcessor):
    async def calc_reorg_range(self, count):
        start, count = await super().calc_reorg_range(count)
        if start > 0:
            # A reorg in Decred can invalidate the previous block
            start -= 1
            count += 1
        return start, count


class NameIndexBlockProcessor(BlockProcessor):

    def advance_txs(self, txs, is_unspendable):
        result = super().advance_txs(txs, is_unspendable)

        tx_num = self.tx_count - len(txs)
        script_name_hashX = self.coin.name_hashX_from_script
        update_touched = self.touched.update
        hashXs_by_tx = []
        append_hashXs = hashXs_by_tx.append

        for tx, _tx_hash in txs:
            hashXs = []
            append_hashX = hashXs.append

            # Add the new UTXOs and associate them with the name script
            for txout in tx.outputs:
                # Get the hashX of the name script.  Ignore non-name scripts.
                hashX = script_name_hashX(txout.pk_script)
                if hashX:
                    append_hashX(hashX)

            append_hashXs(hashXs)
            update_touched(hashXs)
            tx_num += 1

        self.db.history.add_unflushed(hashXs_by_tx, self.tx_count - len(txs))

        return result


class LTORBlockProcessor(BlockProcessor):

    def advance_txs(self, txs, is_unspendable):
        self.tx_hashes.append(b''.join(tx_hash for tx, tx_hash in txs))

        # Use local vars for speed in the loops
        undo_info = []
        tx_num = self.tx_count
        script_hashX = self.coin.hashX_from_script
        put_utxo = self.utxo_cache.__setitem__
        spend_utxo = self.spend_utxo
        undo_info_append = undo_info.append
        update_touched = self.touched.update
        to_le_uint32 = pack_le_uint32
        to_le_uint64 = pack_le_uint64

        hashXs_by_tx = [set() for _ in txs]

        # Add the new UTXOs
        for (tx, tx_hash), hashXs in zip(txs, hashXs_by_tx):
            add_hashXs = hashXs.add
            tx_numb = to_le_uint64(tx_num)[:5]

            for idx, txout in enumerate(tx.outputs):
                # Ignore unspendable outputs
                if is_unspendable(txout.pk_script):
                    continue

                # Get the hashX
                hashX = script_hashX(txout.pk_script)
                add_hashXs(hashX)
                put_utxo(tx_hash + to_le_uint32(idx),
                         hashX + tx_numb + to_le_uint64(txout.value))
            tx_num += 1

        # Spend the inputs
        # A separate for-loop here allows any tx ordering in block.
        for (tx, tx_hash), hashXs in zip(txs, hashXs_by_tx):
            add_hashXs = hashXs.add
            for txin in tx.inputs:
                if txin.is_generation():
                    continue
                cache_value = spend_utxo(txin.prev_hash, txin.prev_idx)
                undo_info_append(cache_value)
                add_hashXs(cache_value[:-13])

        # Update touched set for notifications
        for hashXs in hashXs_by_tx:
            update_touched(hashXs)

        self.db.history.add_unflushed(hashXs_by_tx, self.tx_count)

        self.tx_count = tx_num
        self.db.tx_counts.append(tx_num)

        return undo_info

    def backup_txs(self, txs, is_unspendable):
        undo_info = self.db.read_undo_info(self.height)
        if undo_info is None:
            raise ChainError('no undo information found for height {:,d}'
                             .format(self.height))

        # Use local vars for speed in the loops
        put_utxo = self.utxo_cache.__setitem__
        spend_utxo = self.spend_utxo
        script_hashX = self.coin.hashX_from_script
        add_touched = self.touched.add
        undo_entry_len = 13 + HASHX_LEN

        # Restore coins that had been spent
        # (may include coins made then spent in this block)
        n = 0
        for tx, tx_hash in txs:
            for txin in tx.inputs:
                if txin.is_generation():
                    continue
                undo_item = undo_info[n:n + undo_entry_len]
                put_utxo(txin.prev_hash + pack_le_uint32(txin.prev_idx), undo_item)
                add_touched(undo_item[:-13])
                n += undo_entry_len

        assert n == len(undo_info)

        # Remove tx outputs made in this block, by spending them.
        for tx, tx_hash in txs:
            for idx, txout in enumerate(tx.outputs):
                # Spend the TX outputs.  Be careful with unspendable
                # outputs - we didn't save those in the first place.
                if is_unspendable(txout.pk_script):
                    continue

                # Get the hashX
                hashX = script_hashX(txout.script)
                cache_value = spend_utxo(tx_hash, idx)
                add_touched(cache_value[:-13])

        self.tx_count -= len(txs)
>>>>>>> bec0ec58
<|MERGE_RESOLUTION|>--- conflicted
+++ resolved
@@ -10,6 +10,7 @@
 
 import array
 import asyncio
+from struct import pack, unpack
 import time
 from functools import reduce
 import operator
@@ -19,16 +20,11 @@
 
 import electrumx
 from electrumx.server.daemon import DaemonError
-<<<<<<< HEAD
 from electrumx.lib.hash import hash_to_hex_str, HASHX_LEN, TOPIC_LEN
-from electrumx.lib.util import chunks, class_logger
-=======
-from electrumx.lib.hash import hash_to_hex_str, HASHX_LEN
 from electrumx.lib.script import is_unspendable_legacy, is_unspendable_genesis
 from electrumx.lib.util import (
     chunks, class_logger, pack_le_uint32, pack_le_uint64, unpack_le_uint64
 )
->>>>>>> bec0ec58
 from electrumx.server.db import FlushData
 
 
@@ -129,6 +125,7 @@
                     self.caught_up = True
                     return False
 
+                first = self.fetched_height + 1
                 hex_hashes = await daemon.block_hex_hashes(first, count)
                 if self.caught_up:
                     self.logger.info('new block height {:,d} hash {}'
@@ -432,13 +429,9 @@
 
         for block in blocks:
             height += 1
-<<<<<<< HEAD
-            undo_info = self.advance_txs(block.transactions, eventlog_dict)
-=======
             is_unspendable = (is_unspendable_genesis if height >= genesis_activation
                               else is_unspendable_legacy)
-            undo_info = self.advance_txs(block.transactions, is_unspendable)
->>>>>>> bec0ec58
+            undo_info = self.advance_txs(block.transactions, eventlog_dict, is_unspendable)
             if height >= min_height:
                 self.undo_infos.append((undo_info, height))
                 self.db.write_raw_block(block.raw, height)
@@ -448,11 +441,7 @@
         self.headers.extend(headers)
         self.tip = self.coin.header_hash(headers[-1])
 
-<<<<<<< HEAD
-    def advance_txs(self, txs, eventlog_dict):
-=======
-    def advance_txs(self, txs, is_unspendable):
->>>>>>> bec0ec58
+    def advance_txs(self, txs, eventlog_dict, is_unspendable):
         self.tx_hashes.append(b''.join(tx_hash for tx, tx_hash in txs))
 
         # Use local vars for speed in the loops
@@ -469,7 +458,7 @@
         to_le_uint64 = pack_le_uint64
 
         eventlog_touched = self.eventlog_touched
-        eventlogs = defaultdict(list)  # {b'hashY' => [array('I', [txnum, log_index]),]}
+        eventlogs = defaultdict(list)  # {b'hashY' => [array('Q', [txnum, log_index]),]}
 
         for tx, tx_hash in txs:
             hashXs = []
@@ -481,7 +470,7 @@
             datas = eventlog_dict.get(tx_hash_str, [])
             for data in datas:
                 hashY, log_index = data
-                eventlogs[hashY].append(array.array('I', [tx_num, log_index]))
+                eventlogs[hashY].append(array.array('Q', [tx_num, log_index]))
                 eventlog_touched.add(hashY)
 
             # Spend the inputs
@@ -711,6 +700,7 @@
         if first_sync:
             self.logger.info(f'{electrumx.version} synced to '
                              f'height {self.height:,d}')
+        # Reopen for serving
         await self.db.open_for_serving()
 
     async def _first_open_dbs(self):
@@ -786,149 +776,4 @@
             self.reorg_count = count
             self.blocks_event.set()
             return True
-<<<<<<< HEAD
-        return False
-=======
-        return False
-
-
-class DecredBlockProcessor(BlockProcessor):
-    async def calc_reorg_range(self, count):
-        start, count = await super().calc_reorg_range(count)
-        if start > 0:
-            # A reorg in Decred can invalidate the previous block
-            start -= 1
-            count += 1
-        return start, count
-
-
-class NameIndexBlockProcessor(BlockProcessor):
-
-    def advance_txs(self, txs, is_unspendable):
-        result = super().advance_txs(txs, is_unspendable)
-
-        tx_num = self.tx_count - len(txs)
-        script_name_hashX = self.coin.name_hashX_from_script
-        update_touched = self.touched.update
-        hashXs_by_tx = []
-        append_hashXs = hashXs_by_tx.append
-
-        for tx, _tx_hash in txs:
-            hashXs = []
-            append_hashX = hashXs.append
-
-            # Add the new UTXOs and associate them with the name script
-            for txout in tx.outputs:
-                # Get the hashX of the name script.  Ignore non-name scripts.
-                hashX = script_name_hashX(txout.pk_script)
-                if hashX:
-                    append_hashX(hashX)
-
-            append_hashXs(hashXs)
-            update_touched(hashXs)
-            tx_num += 1
-
-        self.db.history.add_unflushed(hashXs_by_tx, self.tx_count - len(txs))
-
-        return result
-
-
-class LTORBlockProcessor(BlockProcessor):
-
-    def advance_txs(self, txs, is_unspendable):
-        self.tx_hashes.append(b''.join(tx_hash for tx, tx_hash in txs))
-
-        # Use local vars for speed in the loops
-        undo_info = []
-        tx_num = self.tx_count
-        script_hashX = self.coin.hashX_from_script
-        put_utxo = self.utxo_cache.__setitem__
-        spend_utxo = self.spend_utxo
-        undo_info_append = undo_info.append
-        update_touched = self.touched.update
-        to_le_uint32 = pack_le_uint32
-        to_le_uint64 = pack_le_uint64
-
-        hashXs_by_tx = [set() for _ in txs]
-
-        # Add the new UTXOs
-        for (tx, tx_hash), hashXs in zip(txs, hashXs_by_tx):
-            add_hashXs = hashXs.add
-            tx_numb = to_le_uint64(tx_num)[:5]
-
-            for idx, txout in enumerate(tx.outputs):
-                # Ignore unspendable outputs
-                if is_unspendable(txout.pk_script):
-                    continue
-
-                # Get the hashX
-                hashX = script_hashX(txout.pk_script)
-                add_hashXs(hashX)
-                put_utxo(tx_hash + to_le_uint32(idx),
-                         hashX + tx_numb + to_le_uint64(txout.value))
-            tx_num += 1
-
-        # Spend the inputs
-        # A separate for-loop here allows any tx ordering in block.
-        for (tx, tx_hash), hashXs in zip(txs, hashXs_by_tx):
-            add_hashXs = hashXs.add
-            for txin in tx.inputs:
-                if txin.is_generation():
-                    continue
-                cache_value = spend_utxo(txin.prev_hash, txin.prev_idx)
-                undo_info_append(cache_value)
-                add_hashXs(cache_value[:-13])
-
-        # Update touched set for notifications
-        for hashXs in hashXs_by_tx:
-            update_touched(hashXs)
-
-        self.db.history.add_unflushed(hashXs_by_tx, self.tx_count)
-
-        self.tx_count = tx_num
-        self.db.tx_counts.append(tx_num)
-
-        return undo_info
-
-    def backup_txs(self, txs, is_unspendable):
-        undo_info = self.db.read_undo_info(self.height)
-        if undo_info is None:
-            raise ChainError('no undo information found for height {:,d}'
-                             .format(self.height))
-
-        # Use local vars for speed in the loops
-        put_utxo = self.utxo_cache.__setitem__
-        spend_utxo = self.spend_utxo
-        script_hashX = self.coin.hashX_from_script
-        add_touched = self.touched.add
-        undo_entry_len = 13 + HASHX_LEN
-
-        # Restore coins that had been spent
-        # (may include coins made then spent in this block)
-        n = 0
-        for tx, tx_hash in txs:
-            for txin in tx.inputs:
-                if txin.is_generation():
-                    continue
-                undo_item = undo_info[n:n + undo_entry_len]
-                put_utxo(txin.prev_hash + pack_le_uint32(txin.prev_idx), undo_item)
-                add_touched(undo_item[:-13])
-                n += undo_entry_len
-
-        assert n == len(undo_info)
-
-        # Remove tx outputs made in this block, by spending them.
-        for tx, tx_hash in txs:
-            for idx, txout in enumerate(tx.outputs):
-                # Spend the TX outputs.  Be careful with unspendable
-                # outputs - we didn't save those in the first place.
-                if is_unspendable(txout.pk_script):
-                    continue
-
-                # Get the hashX
-                hashX = script_hashX(txout.script)
-                cache_value = spend_utxo(tx_hash, idx)
-                add_touched(cache_value[:-13])
-
-        self.tx_count -= len(txs)
->>>>>>> bec0ec58
+        return False