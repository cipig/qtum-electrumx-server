--- conflicted
+++ resolved
@@ -16,12 +16,8 @@
 from bisect import bisect_right
 from collections import namedtuple
 from glob import glob
-<<<<<<< HEAD
-from struct import pack, unpack
+from struct import pack, unpack, Struct
 from collections import defaultdict
-=======
-from struct import Struct
->>>>>>> bec0ec58
 
 import attr
 from aiorpcx import run_in_thread, sleep
@@ -61,11 +57,7 @@
     it was shutdown uncleanly.
     '''
 
-<<<<<<< HEAD
-    DB_VERSIONS = [8]
-=======
     DB_VERSIONS = [6, 7, 8]
->>>>>>> bec0ec58
 
     class DBError(Exception):
         '''Raised on general DB errors generally indicating corruption.'''
