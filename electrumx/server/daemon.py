--- conflicted
+++ resolved
@@ -472,28 +472,5 @@
         eventlogs = await self._send_single('searchlogs', (from_block, to_block, addresses, topics, minconf))
         return eventlogs
 
-<<<<<<< HEAD
     async def gettransactionreceipt(self, txid):
-        return await self._send_single('gettransactionreceipt', (txid, ))
-=======
-    async def smartrewards(self, params):
-        '''Return smartrewards data.'''
-        return await self._send_single('smartrewards', params)
-
-
-class ZcoinMtpDaemon(Daemon):
-
-    def strip_mtp_data(self, raw_block):
-        if self.coin.is_mtp(raw_block):
-            return \
-                raw_block[:self.coin.MTP_HEADER_DATA_START*2] + \
-                raw_block[self.coin.MTP_HEADER_DATA_END*2:]
-        return raw_block
-
-    async def raw_blocks(self, hex_hashes):
-        '''Return the raw binary blocks with the given hex hashes.'''
-        params_iterable = ((h, False) for h in hex_hashes)
-        blocks = await self._send_vector('getblock', params_iterable)
-        # Convert hex string to bytes
-        return [hex_to_bytes(self.strip_mtp_data(block)) for block in blocks]
->>>>>>> 8b2918c6
+        return await self._send_single('gettransactionreceipt', (txid, ))