# Copyright (c) 2016-2018, Neil Booth
#
# All rights reserved.
#
# See the file "LICENCE" for information about the copyright
# and warranty status of this software.

'''Classes for local RPC server and remote client TCP/SSL servers.'''

import codecs
import datetime
import itertools
import json
import math
import os
import ssl
import time
from collections import defaultdict
from functools import partial
from ipaddress import IPv4Address, IPv6Address

import attr
from aiorpcx import (
    RPCSession, JSONRPCAutoDetect, JSONRPCConnection, serve_rs, serve_ws,
    TaskGroup, handler_invocation, RPCError, Request, sleep, Event, ReplyAndDisconnect
)
import pylru

import electrumx
from electrumx.lib.merkle import MerkleCache
from electrumx.lib.text import sessions_lines
import electrumx.lib.util as util
from electrumx.lib.hash import (sha256, hash_to_hex_str, hex_str_to_hash,
                                HASHX_LEN, Base58Error, TOPIC_LEN)
from electrumx.server.daemon import DaemonError
from electrumx.server.peers import PeerManager


BAD_REQUEST = 1
DAEMON_ERROR = 2


def scripthash_to_hashX(scripthash):
    try:
        bin_hash = hex_str_to_hash(scripthash)
        if len(bin_hash) == 32:
            return bin_hash[:HASHX_LEN]
    except (ValueError, TypeError):
        pass
    raise RPCError(BAD_REQUEST, f'{scripthash} is not a valid script hash')


def non_negative_integer(value):
    '''Return param value it is or can be converted to a non-negative
    integer, otherwise raise an RPCError.'''
    try:
        value = int(value)
        if value >= 0:
            return value
    except (ValueError, TypeError):
        pass
    raise RPCError(BAD_REQUEST,
                   f'{value} should be a non-negative integer')


def assert_boolean(value):
    '''Return param value it is boolean otherwise raise an RPCError.'''
    if value in (False, True):
        return value
    raise RPCError(BAD_REQUEST, f'{value} should be a boolean value')


def assert_tx_hash(value):
    '''Raise an RPCError if the value is not a valid hexadecimal transaction hash.

    If it is valid, return it as 32-byte binary hash.
    '''
    try:
        raw_hash = hex_str_to_hash(value)
        if len(raw_hash) == 32:
            return raw_hash
    except (ValueError, TypeError):
        pass
    raise RPCError(BAD_REQUEST, f'{value} should be a transaction hash')


@attr.s(slots=True)
class SessionGroup:
    name = attr.ib()
    weight = attr.ib()
    sessions = attr.ib()
    retained_cost = attr.ib()

    def session_cost(self):
        return sum(session.cost for session in self.sessions)

    def cost(self):
        return self.retained_cost + self.session_cost()


@attr.s(slots=True)
class SessionReferences:
    # All attributes are sets but groups is a list
    sessions = attr.ib()
    groups = attr.ib()
    specials = attr.ib()    # Lower-case strings
    unknown = attr.ib()     # Strings


class SessionManager:
    '''Holds global state about all sessions.'''

    def __init__(self, env, db, bp, daemon, mempool, shutdown_event):
        env.max_send = max(350000, env.max_send)
        self.env = env
        self.db = db
        self.bp = bp
        self.daemon = daemon
        self.mempool = mempool
        self.peer_mgr = PeerManager(env, db)
        self.shutdown_event = shutdown_event
        self.logger = util.class_logger(__name__, self.__class__.__name__)
        self.servers = {}           # service->server
        self.sessions = {}          # session->iterable of its SessionGroups
        self.session_groups = {}    # group name->SessionGroup instance
        self.txs_sent = 0
        self.start_time = time.time()
        self._method_counts = defaultdict(int)
        self._reorg_count = 0
        self._history_cache = pylru.lrucache(1000)
        self._history_lookups = 0
        self._history_hits = 0
        self._eventlog_cache = pylru.lrucache(1000)
        self._eventlog_lookups = 0
        self._evenlog_hits = 0
        self._tx_hashes_cache = pylru.lrucache(1000)
        self._tx_hashes_lookups = 0
        self._tx_hashes_hits = 0
        # Really a MerkleCache cache
        self._merkle_cache = pylru.lrucache(1000)
        self._merkle_lookups = 0
        self._merkle_hits = 0
        self.notified_height = None
        self.hsub_results = None
        self._task_group = TaskGroup()
        self._sslc = None
        # Event triggered when electrumx is listening for incoming requests.
        self.server_listening = Event()
        self.session_event = Event()

        # Set up the RPC request handlers
        cmds = ('add_peer daemon_url disconnect getinfo groups log peers '
                'query reorg sessions stop'.split())
        LocalRPC.request_handlers = {cmd: getattr(self, 'rpc_' + cmd)
                                     for cmd in cmds}

    def _ssl_context(self):
        if self._sslc is None:
            self._sslc = ssl.SSLContext(ssl.PROTOCOL_TLS)
            self._sslc.load_cert_chain(self.env.ssl_certfile, keyfile=self.env.ssl_keyfile)
        return self._sslc

    async def _start_servers(self, services):
        for service in services:
            kind = service.protocol.upper()
            if service.protocol in self.env.SSL_PROTOCOLS:
                sslc = self._ssl_context()
            else:
                sslc = None
            if service.protocol == 'rpc':
                session_class = LocalRPC
            else:
                session_class = self.env.coin.SESSIONCLS
            if service.protocol in ('ws', 'wss'):
                serve = serve_ws
            else:
                serve = serve_rs
            # FIXME: pass the service not the kind
            session_factory = partial(session_class, self, self.db, self.mempool,
                                      self.peer_mgr, kind)
            host = None if service.host == 'all_interfaces' else str(service.host)
            try:
                self.servers[service] = await serve(session_factory, host,
                                                    service.port, ssl=sslc)
            except OSError as e:    # don't suppress CancelledError
                self.logger.error(f'{kind} server failed to listen on {service.address}: {e}')
            else:
                self.logger.info(f'{kind} server listening on {service.address}')

    async def _start_external_servers(self):
        '''Start listening on TCP and SSL ports, but only if the respective
        port was given in the environment.
        '''
        await self._start_servers(service for service in self.env.services
                                  if service.protocol != 'rpc')
        self.server_listening.set()

    async def _stop_servers(self, services):
        '''Stop the servers of the given protocols.'''
        server_map = {service: self.servers.pop(service)
                      for service in set(services).intersection(self.servers)}
        # Close all before waiting
        for service, server in server_map.items():
            self.logger.info(f'closing down server for {service}')
            server.close()
        # No value in doing these concurrently
        for server in server_map.values():
            await server.wait_closed()

    async def _manage_servers(self):
        paused = False
        max_sessions = self.env.max_sessions
        low_watermark = max_sessions * 19 // 20
        while True:
            await self.session_event.wait()
            self.session_event.clear()
            if not paused and len(self.sessions) >= max_sessions:
                self.logger.info(f'maximum sessions {max_sessions:,d} '
                                 f'reached, stopping new connections until '
                                 f'count drops to {low_watermark:,d}')
                await self._stop_servers(service for service in self.servers
                                         if service.protocol != 'rpc')
                paused = True
            # Start listening for incoming connections if paused and
            # session count has fallen
            if paused and len(self.sessions) <= low_watermark:
                self.logger.info('resuming listening for incoming connections')
                await self._start_external_servers()
                paused = False

    async def _log_sessions(self):
        '''Periodically log sessions.'''
        log_interval = self.env.log_sessions
        if log_interval:
            while True:
                await sleep(log_interval)
                data = self._session_data(for_log=True)
                for line in sessions_lines(data):
                    self.logger.info(line)
                self.logger.info(json.dumps(self._get_info()))

    async def _disconnect_sessions(self, sessions, reason, *, force_after=1.0):
        if sessions:
            session_ids = ', '.join(str(session.session_id) for session in sessions)
            self.logger.info(f'{reason} session ids {session_ids}')
            for session in sessions:
                await self._task_group.spawn(session.close(force_after=force_after))

    async def _clear_stale_sessions(self):
        '''Cut off sessions that haven't done anything for 10 minutes.'''
        while True:
            await sleep(60)
            stale_cutoff = time.time() - self.env.session_timeout
            stale_sessions = [session for session in self.sessions
                              if session.last_recv < stale_cutoff]
            await self._disconnect_sessions(stale_sessions, 'closing stale')
            del stale_sessions

    async def _handle_chain_reorgs(self):
        '''Clear caches on chain reorgs.'''
        while True:
            await self.bp.backed_up_event.wait()
            self.logger.info(f'reorg signalled; clearing tx_hashes and merkle caches')
            self._reorg_count += 1
            self._tx_hashes_cache.clear()
            self._merkle_cache.clear()

    async def _recalc_concurrency(self):
        '''Periodically recalculate session concurrency.'''
        session_class = self.env.coin.SESSIONCLS
        period = 300
        while True:
            await sleep(period)
            hard_limit = session_class.cost_hard_limit

            # Reduce retained group cost
            refund = period * hard_limit / 5000
            dead_groups = []
            for group in self.session_groups.values():
                group.retained_cost = max(0.0, group.retained_cost - refund)
                if group.retained_cost == 0 and not group.sessions:
                    dead_groups.append(group)
            # Remove dead groups
            for group in dead_groups:
                self.session_groups.pop(group.name)

            # Recalc concurrency for sessions where cost is changing gradually, and update
            # cost_decay_per_sec.
            for session in self.sessions:
                # Subs have an on-going cost so decay more slowly with more subs
                session.cost_decay_per_sec = hard_limit / (10000 + 5 * session.sub_count())
                session.recalc_concurrency()

    def _get_info(self):
        '''A summary of server state.'''
        cache_fmt = '{:,d} lookups {:,d} hits {:,d} entries'
        sessions = self.sessions
        return {
            'coin': self.env.coin.__name__,
            'daemon': self.daemon.logged_url(),
            'daemon height': self.daemon.cached_height(),
            'db height': self.db.db_height,
            'db_flush_count': self.db.history.flush_count,
            'groups': len(self.session_groups),
            'history cache': cache_fmt.format(
                self._history_lookups, self._history_hits, len(self._history_cache)),
            'merkle cache': cache_fmt.format(
                self._merkle_lookups, self._merkle_hits, len(self._merkle_cache)),
            'pid': os.getpid(),
            'peers': self.peer_mgr.info(),
            'request counts': self._method_counts,
            'request total': sum(self._method_counts.values()),
            'sessions': {
                'count': len(sessions),
                'count with subs': sum(len(getattr(s, 'hashX_subs', ())) > 0 for s in sessions),
                'errors': sum(s.errors for s in sessions),
                'logged': len([s for s in sessions if s.log_me]),
                'pending requests': sum(s.unanswered_request_count() for s in sessions),
                'subs': sum(s.sub_count() for s in sessions),
            },
            'tx hashes cache': cache_fmt.format(
                self._tx_hashes_lookups, self._tx_hashes_hits, len(self._tx_hashes_cache)),
            'txs sent': self.txs_sent,
            'uptime': util.formatted_time(time.time() - self.start_time),
            'version': electrumx.version,
        }

    def _session_data(self, for_log):
        '''Returned to the RPC 'sessions' call.'''
        now = time.time()
        sessions = sorted(self.sessions, key=lambda s: s.start_time)
        return [(session.session_id,
                 session.flags(),
                 session.remote_address_string(for_log=for_log),
                 session.client,
                 session.protocol_version_string(),
                 session.cost,
                 session.extra_cost(),
                 session.unanswered_request_count(),
                 session.txs_sent,
                 session.sub_count(),
                 session.recv_count, session.recv_size,
                 session.send_count, session.send_size,
                 now - session.start_time)
                for session in sessions]

    def _group_data(self):
        '''Returned to the RPC 'groups' call.'''
        result = []
        for name, group in self.session_groups.items():
            sessions = group.sessions
            result.append([name,
                           len(sessions),
                           group.session_cost(),
                           group.retained_cost,
                           sum(s.unanswered_request_count() for s in sessions),
                           sum(s.txs_sent for s in sessions),
                           sum(s.sub_count() for s in sessions),
                           sum(s.recv_count for s in sessions),
                           sum(s.recv_size for s in sessions),
                           sum(s.send_count for s in sessions),
                           sum(s.send_size for s in sessions),
                           ])
        return result

    async def _refresh_hsub_results(self, height):
        '''Refresh the cached header subscription responses to be for height,
        and record that as notified_height.
        '''
        # Paranoia: a reorg could race and leave db_height lower
        height = min(height, self.db.db_height)
        raw = await self.raw_header(height)
        self.hsub_results = {'hex': raw.hex(), 'height': height}
        self.notified_height = height

    def _session_references(self, items, special_strings):
        '''Return a SessionReferences object.'''
        if not isinstance(items, list) or not all(isinstance(item, str) for item in items):
            raise RPCError(BAD_REQUEST, 'expected a list of session IDs')

        sessions_by_id = {session.session_id: session for session in self.sessions}
        groups_by_name = self.session_groups

        sessions = set()
        groups = set()     # Names as groups are not hashable
        specials = set()
        unknown = set()

        for item in items:
            if item.isdigit():
                session = sessions_by_id.get(int(item))
                if session:
                    sessions.add(session)
                else:
                    unknown.add(item)
            else:
                lc_item = item.lower()
                if lc_item in special_strings:
                    specials.add(lc_item)
                else:
                    if lc_item in groups_by_name:
                        groups.add(lc_item)
                    else:
                        unknown.add(item)

        groups = [groups_by_name[group] for group in groups]
        return SessionReferences(sessions, groups, specials, unknown)

    # --- LocalRPC command handlers

    async def rpc_add_peer(self, real_name):
        '''Add a peer.

        real_name: "bch.electrumx.cash t50001 s50002" for example
        '''
        await self.peer_mgr.add_localRPC_peer(real_name)
        return "peer '{}' added".format(real_name)

    async def rpc_disconnect(self, session_ids):
        '''Disconnect sesssions.

        session_ids: array of session IDs
        '''
        refs = self._session_references(session_ids, {'all'})
        result = []

        if 'all' in refs.specials:
            sessions = self.sessions
            result.append('disconnecting all sessions')
        else:
            sessions = refs.sessions
            result.extend(f'disconnecting session {session.session_id}' for session in sessions)
            for group in refs.groups:
                result.append(f'disconnecting group {group.name}')
                sessions.update(group.sessions)
        result.extend(f'unknown: {item}' for item in refs.unknown)

        await self._disconnect_sessions(sessions, 'local RPC request to disconnect')
        return result

    async def rpc_log(self, session_ids):
        '''Toggle logging of sesssions.

        session_ids: array of session or group IDs, or 'all', 'none', 'new'
        '''
        refs = self._session_references(session_ids, {'all', 'none', 'new'})
        result = []

        def add_result(text, value):
            result.append(f'logging {text}' if value else f'not logging {text}')

        if 'all' in refs.specials:
            for session in self.sessions:
                session.log_me = True
            SessionBase.log_new = True
            result.append('logging all sessions')
        if 'none' in refs.specials:
            for session in self.sessions:
                session.log_me = False
            SessionBase.log_new = False
            result.append('logging no sessions')
        if 'new' in refs.specials:
            SessionBase.log_new = not SessionBase.log_new
            add_result('new sessions', SessionBase.log_new)

        sessions = refs.sessions
        for session in sessions:
            session.log_me = not session.log_me
            add_result(f'session {session.session_id}', session.log_me)
        for group in refs.groups:
            for session in group.sessions.difference(sessions):
                sessions.add(session)
                session.log_me = not session.log_me
                add_result(f'session {session.session_id}', session.log_me)

        result.extend(f'unknown: {item}' for item in refs.unknown)
        return result

    async def rpc_daemon_url(self, daemon_url):
        '''Replace the daemon URL.'''
        daemon_url = daemon_url or self.env.daemon_url
        try:
            self.daemon.set_url(daemon_url)
        except Exception as e:
            raise RPCError(BAD_REQUEST, f'an error occured: {e!r}')
        return f'now using daemon at {self.daemon.logged_url()}'

    async def rpc_stop(self):
        '''Shut down the server cleanly.'''
        self.shutdown_event.set()
        return 'stopping'

    async def rpc_getinfo(self):
        '''Return summary information about the server process.'''
        return self._get_info()

    async def rpc_groups(self):
        '''Return statistics about the session groups.'''
        return self._group_data()

    async def rpc_peers(self):
        '''Return a list of data about server peers.'''
        return self.peer_mgr.rpc_data()

    async def rpc_query(self, items, limit):
        '''Returns data about a script, address or name.'''
        coin = self.env.coin
        db = self.db
        lines = defaultdict(list)

        def arg_to_hashX(arg):
            try:
                script = bytes.fromhex(arg)
                lines['script'] = arg
                return coin.hashX_from_script(script)
            except ValueError:
                pass

            try:
                hashX = coin.address_to_hashX(arg)
                lines['address'] = arg
                return hashX
            except Base58Error:
                pass

            try:
                script = coin.build_name_index_script(arg.encode("ascii"))
                hashX = coin.name_hashX_from_script(script)
                lines['name'] = arg
                return hashX
            except (AttributeError, UnicodeEncodeError):
                pass

            return None

        for arg in items:
            hashX = arg_to_hashX(arg)
            if not hashX:
                continue
            n = None
            history = await db.limited_history(hashX, limit=limit)
            for n, (tx_hash, height) in enumerate(history):
                lines['history'].append({
                    'height': height,
                    'tx_hash': hash_to_hex_str(tx_hash)
                })
            if n is None:
                lines['history'] = []
            n = None
            utxos = await db.all_utxos(hashX)
            for n, utxo in enumerate(utxos, start=1):
                lines['utxos'].append({
                    'tx_hash': hash_to_hex_str(utxo.tx_hash),
                    'tx_pos': utxo.tx_pos,
                    'height': utxo.height,
                    'value': utxo.value
                })
                if n == limit:
                    break
            if n is None:
                lines['utxos'] = []

            balance = sum(utxo.value for utxo in utxos)
            lines['balance'] = f'{coin.decimal_value(balance):,f} {coin.SHORTNAME}'

        return lines

    async def rpc_sessions(self):
        '''Return statistics about connected sessions.'''
        return self._session_data(for_log=False)

    async def rpc_reorg(self, count):
        '''Force a reorg of the given number of blocks.

        count: number of blocks to reorg
        '''
        count = non_negative_integer(count)
        if not self.bp.force_chain_reorg(count):
            raise RPCError(BAD_REQUEST, 'still catching up with daemon')
        return f'scheduled a reorg of {count:,d} blocks'

    # --- External Interface

    async def serve(self, notifications, event):
        '''Start the RPC server if enabled.  When the event is triggered,
        start TCP and SSL servers.'''
        try:
            await self._start_servers(service for service in self.env.services
                                      if service.protocol == 'rpc')
            await event.wait()

            session_class = self.env.coin.SESSIONCLS
            session_class.cost_soft_limit = self.env.cost_soft_limit
            session_class.cost_hard_limit = self.env.cost_hard_limit
            session_class.cost_decay_per_sec = session_class.cost_hard_limit / 10000
            session_class.bw_cost_per_byte = 1.0 / self.env.bw_unit_cost
            session_class.cost_sleep = self.env.request_sleep / 1000
            session_class.initial_concurrent = self.env.initial_concurrent
            session_class.processing_timeout = self.env.request_timeout

            self.logger.info(f'max session count: {self.env.max_sessions:,d}')
            self.logger.info(f'session timeout: {self.env.session_timeout:,d} seconds')
            self.logger.info(f'session cost hard limit {self.env.cost_hard_limit:,d}')
            self.logger.info(f'session cost soft limit {self.env.cost_soft_limit:,d}')
            self.logger.info(f'bandwidth unit cost {self.env.bw_unit_cost:,d}')
            self.logger.info(f'request sleep {self.env.request_sleep:,d}ms')
            self.logger.info(f'request timeout {self.env.request_timeout:,d}s')
            self.logger.info(f'initial concurrent {self.env.initial_concurrent:,d}')

            self.logger.info(f'max response size {self.env.max_send:,d} bytes')
            if self.env.drop_client is not None:
                self.logger.info('drop clients matching: {}'
                                 .format(self.env.drop_client.pattern))
            for service in self.env.report_services:
                self.logger.info(f'advertising service {service}')
            # Start notifications; initialize hsub_results
            await notifications.start(self.db.db_height, self._notify_sessions)
            await self._start_external_servers()
            # Peer discovery should start after the external servers
            # because we connect to ourself
            async with self._task_group as group:
                # await group.spawn(self.peer_mgr.discover_peers())
                await group.spawn(self._clear_stale_sessions())
                await group.spawn(self._handle_chain_reorgs())
                await group.spawn(self._recalc_concurrency())
                await group.spawn(self._log_sessions())
                await group.spawn(self._manage_servers())
        finally:
            # Close servers then sessions
            await self._stop_servers(self.servers.keys())
            async with TaskGroup() as group:
                for session in list(self.sessions):
                    await group.spawn(session.close(force_after=1))

    def extra_cost(self, session):
        # Note there is no guarantee that session is still in self.sessions.  Example traceback:
        # notify_sessions->notify->address_status->bump_cost->recalc_concurrency->extra_cost
        # during which there are many places the sesssion could be removed
        groups = self.sessions.get(session)
        if groups is None:
            return 0
        return sum((group.cost() - session.cost) * group.weight for group in groups)

    async def _merkle_branch(self, height, tx_hashes, tx_pos):
        tx_hash_count = len(tx_hashes)
        cost = tx_hash_count

        if tx_hash_count >= 200:
            self._merkle_lookups += 1
            merkle_cache = self._merkle_cache.get(height)
            if merkle_cache:
                self._merkle_hits += 1
                cost = 10 * math.sqrt(tx_hash_count)
            else:
                async def tx_hashes_func(start, count):
                    return tx_hashes[start: start + count]

                merkle_cache = MerkleCache(self.db.merkle, tx_hashes_func)
                self._merkle_cache[height] = merkle_cache
                await merkle_cache.initialize(len(tx_hashes))
            branch, _root = await merkle_cache.branch_and_root(tx_hash_count, tx_pos)
        else:
            branch, _root = self.db.merkle.branch_and_root(tx_hashes, tx_pos)

        branch = [hash_to_hex_str(hash) for hash in branch]
        return branch, cost / 2500

    async def merkle_branch_for_tx_hash(self, height, tx_hash):
        '''Return a triple (branch, tx_pos, cost).'''
        tx_hashes, tx_hashes_cost = await self.tx_hashes_at_blockheight(height)
        try:
            tx_pos = tx_hashes.index(tx_hash)
        except ValueError:
            raise RPCError(BAD_REQUEST,
                           f'tx {hash_to_hex_str(tx_hash)} not in block at height {height:,d}')
        branch, merkle_cost = await self._merkle_branch(height, tx_hashes, tx_pos)
        return branch, tx_pos, tx_hashes_cost + merkle_cost

    async def merkle_branch_for_tx_pos(self, height, tx_pos):
        '''Return a triple (branch, tx_hash_hex, cost).'''
        tx_hashes, tx_hashes_cost = await self.tx_hashes_at_blockheight(height)
        try:
            tx_hash = tx_hashes[tx_pos]
        except IndexError:
            raise RPCError(BAD_REQUEST,
                           f'no tx at position {tx_pos:,d} in block at height {height:,d}')
        branch, merkle_cost = await self._merkle_branch(height, tx_hashes, tx_pos)
        return branch, hash_to_hex_str(tx_hash), tx_hashes_cost + merkle_cost

    async def tx_hashes_at_blockheight(self, height):
        '''Returns a pair (tx_hashes, cost).

        tx_hashes is an ordered list of binary hashes, cost is an estimated cost of
        getting the hashes; cheaper if in-cache.  Raises RPCError.
        '''
        self._tx_hashes_lookups += 1
        tx_hashes = self._tx_hashes_cache.get(height)
        if tx_hashes:
            self._tx_hashes_hits += 1
            return tx_hashes, 0.1

        # Ensure the tx_hashes are fresh before placing in the cache
        while True:
            reorg_count = self._reorg_count
            try:
                tx_hashes = await self.db.tx_hashes_at_blockheight(height)
            except self.db.DBError as e:
                raise RPCError(BAD_REQUEST, f'db error: {e!r}')
            if reorg_count == self._reorg_count:
                break

        self._tx_hashes_cache[height] = tx_hashes

        return tx_hashes, 0.25 + len(tx_hashes) * 0.0001

    def session_count(self):
        '''The number of connections that we've sent something to.'''
        return len(self.sessions)

    async def daemon_request(self, method, *args):
        '''Catch a DaemonError and convert it to an RPCError.'''
        try:
            return await getattr(self.daemon, method)(*args)
        except DaemonError as e:
            raise RPCError(DAEMON_ERROR, f'daemon error: {e!r}') from None

    async def raw_header(self, height):
        '''Return the binary header at the given height.'''
        try:
            return await self.db.raw_header(height)
        except IndexError:
            raise RPCError(BAD_REQUEST, f'height {height:,d} '
                           'out of range') from None

    async def electrum_header(self, height):
        '''Return the deserialized header at the given height.'''
        raw_header = await self.raw_header(height)
        electrum_header = self.env.coin.electrum_header(raw_header, height)
        return electrum_header

    async def broadcast_transaction(self, raw_tx):
        hex_hash = await self.daemon.broadcast_transaction(raw_tx)
        self.txs_sent += 1
        return hex_hash

    async def limited_history(self, hashX):
        '''Returns a pair (history, cost).

        History is a sorted list of (tx_hash, height) tuples, or an RPCError.'''
        # History DoS limit.  Each element of history is about 99 bytes when encoded
        # as JSON.
        limit = self.env.max_send // 99
        cost = 0.1
        self._history_lookups += 1
        try:
            result = self._history_cache[hashX]
            self._history_hits += 1
        except KeyError:
            result = await self.db.limited_history(hashX, limit=limit)
            cost += 0.1 + len(result) * 0.001
            if len(result) >= limit:
                result = RPCError(BAD_REQUEST, f'history too large', cost=cost)
            self._history_cache[hashX] = result

        if isinstance(result, Exception):
            raise result
        return result, cost

    async def _notify_sessions(self, height, touched, eventlog_touched=None):
        '''Notify sessions about height changes and touched addresses.'''
        height_changed = height != self.notified_height
        if height_changed:
            await self._refresh_hsub_results(height)
            # Invalidate our history cache for touched hashXs
            cache = self._history_cache
            for hashX in set(cache).intersection(touched):
                del cache[hashX]
            ec = self._eventlog_cache
            if eventlog_touched is not None:
                for hashY in set(ec).intersection(eventlog_touched):
                    del ec[hashY]

        for session in self.sessions:
            await self._task_group.spawn(session.notify, touched, eventlog_touched, height_changed)

    def _ip_addr_group_name(self, session):
        host = session.remote_address().host
        if isinstance(host, IPv4Address):
            return '.'.join(str(host).split('.')[:3])
        if isinstance(host, IPv6Address):
            return ':'.join(host.exploded.split(':')[:3])
        return 'unknown_addr'

    def _timeslice_name(self, session):
        return f't{int(session.start_time - self.start_time) // 300}'

    def _session_group(self, name, weight):
        group = self.session_groups.get(name)
        if not group:
            group = SessionGroup(name, weight, set(), 0)
            self.session_groups[name] = group
        return group

    def add_session(self, session):
        self.session_event.set()
        # Return the session groups
        groups = (
            self._session_group(self._timeslice_name(session), 0.03),
            self._session_group(self._ip_addr_group_name(session), 1.0),
        )
        self.sessions[session] = groups
        for group in groups:
            group.sessions.add(session)

    def remove_session(self, session):
        '''Remove a session from our sessions list if there.'''
        self.session_event.set()
        groups = self.sessions.pop(session)
        for group in groups:
            group.retained_cost += session.cost
            group.sessions.remove(session)

    async def limited_eventlog(self, hashY_topic):
        '''A caching layer.'''
        limit = self.env.max_send // 97
        cost = 0.1
        self._eventlog_lookups += 1
        try:
            result = self._eventlog_cache[hashY_topic]
            self._evenlog_hits += 1
        except KeyError:
            result = await self.db.limited_eventlog(hashY_topic, limit=limit)
            cost += 0.1 + len(result) * 0.001
            if len(result) >= limit:
                result = RPCError(BAD_REQUEST, f'eventlog too large', cost=cost)
            self._eventlog_cache[hashY_topic] = result

        if isinstance(result, Exception):
            raise result
        return result, cost


class SessionBase(RPCSession):
    '''Base class of ElectrumX JSON sessions.

    Each session runs its tasks in asynchronous parallelism with other
    sessions.
    '''

    MAX_CHUNK_SIZE = 2016
    session_counter = itertools.count()
    log_new = False

    def __init__(self, session_mgr, db, mempool, peer_mgr, kind, transport):
        connection = JSONRPCConnection(JSONRPCAutoDetect)
        super().__init__(transport, connection=connection)
        self.session_mgr = session_mgr
        self.db = db
        self.mempool = mempool
        self.peer_mgr = peer_mgr
        self.kind = kind  # 'RPC', 'TCP' etc.
        self.env = session_mgr.env
        self.coin = self.env.coin
        self.client = 'unknown'
        self.anon_logs = self.env.anon_logs
        self.txs_sent = 0
        self.log_me = SessionBase.log_new
        self.session_id = None
        self.daemon_request = self.session_mgr.daemon_request
        self.session_id = next(self.session_counter)
        context = {'conn_id': f'{self.session_id}'}
        logger = util.class_logger(__name__, self.__class__.__name__)
        self.logger = util.ConnectionLogger(logger, context)
        self.logger.info(f'{self.kind} {self.remote_address_string()}, '
                         f'{self.session_mgr.session_count():,d} total')
        self.recalc_concurrency()
        self.session_mgr.add_session(self)

    async def notify(self, touched, eventlog_touched, height_changed):
        pass

    def remote_address_string(self, *, for_log=True):
        '''Returns the peer's IP address and port as a human-readable
        string, respecting anon logs if the output is for a log.'''
        if for_log and self.anon_logs:
            return 'xx.xx.xx.xx:xx'
        return str(self.remote_address())

    def flags(self):
        '''Status flags.'''
        status = self.kind[0]
        if self.is_closing():
            status += 'C'
        if self.log_me:
            status += 'L'
        status += str(self._incoming_concurrency.max_concurrent)
        return status

    async def connection_lost(self):
        '''Handle client disconnection.'''
        await super().connection_lost()
        self.session_mgr.remove_session(self)
        msg = ''
        if self._incoming_concurrency.max_concurrent < self.initial_concurrent * 0.8:
            msg += ' whilst throttled'
        if self.send_size >= 1_000_000:
            msg += f'.  Sent {self.send_size:,d} bytes in {self.send_count:,d} messages'
        if msg:
            msg = 'disconnected' + msg
            self.logger.info(msg)

    def sub_count(self):
        return 0

    async def handle_request(self, request):
        '''Handle an incoming request.  ElectrumX doesn't receive
        notifications from client sessions.
        '''
        if isinstance(request, Request):
            handler = self.request_handlers.get(request.method)
        else:
            handler = None
        method = 'invalid method' if handler is None else request.method
        self.session_mgr._method_counts[method] += 1
        coro = handler_invocation(handler, request)()
        return await coro


class ElectrumX(SessionBase):
    '''A TCP server that handles incoming Electrum connections.'''

    PROTOCOL_MIN = (1, 4)
    PROTOCOL_MAX = (1, 5)

    def __init__(self, *args, **kwargs):
        super().__init__(*args, **kwargs)
        self.subscribe_headers = False
        self.connection.max_response_size = self.env.max_send
        self.hashX_subs = {}
        self.sv_seen = False
        self.mempool_statuses = {}
        self.set_request_handlers(self.PROTOCOL_MIN)
        self.is_peer = False
        self.cost = 5.0   # Connection cost
        self.contract_subs = {}  # hashY+topic_name: (hash160, contract_addr, topic)


    @classmethod
    def protocol_min_max_strings(cls):
        return [util.version_string(ver)
                for ver in (cls.PROTOCOL_MIN, cls.PROTOCOL_MAX)]

    @classmethod
    def server_features(cls, env):
        '''Return the server features dictionary.'''
        hosts_dict = {}
        for service in env.report_services:
            port_dict = hosts_dict.setdefault(str(service.host), {})
            if service.protocol not in port_dict:
                port_dict[f'{service.protocol}_port'] = service.port

        min_str, max_str = cls.protocol_min_max_strings()
        return {
            'hosts': hosts_dict,
            'pruning': None,
            'server_version': electrumx.version,
            'protocol_min': min_str,
            'protocol_max': max_str,
            'genesis_hash': env.coin.GENESIS_HASH,
            'hash_function': 'sha256',
            'services': [str(service) for service in env.report_services],
        }

    async def server_features_async(self):
        self.bump_cost(0.2)
        return self.server_features(self.env)

    @classmethod
    def server_version_args(cls):
        '''The arguments to a server.version RPC call to a peer.'''
        return [electrumx.version, cls.protocol_min_max_strings()]

    def protocol_version_string(self):
        return util.version_string(self.protocol_tuple)

    def extra_cost(self):
        return self.session_mgr.extra_cost(self)

    def sub_count(self):
        return len(self.hashX_subs)

    def unsubscribe_hashX(self, hashX):
        self.mempool_statuses.pop(hashX, None)
        return self.hashX_subs.pop(hashX, None)

    async def notify(self, touched, eventlog_touched, height_changed):
        '''Notify the client about changes to touched addresses (from mempool
        updates or new blocks) and height.
        '''
        if height_changed and self.subscribe_headers:
            args = (await self.subscribe_headers_result(), )
            await self.send_notification('blockchain.headers.subscribe', args)

        touched = touched.intersection(self.hashX_subs)

        if touched or (height_changed and self.mempool_statuses):
            changed = {}

            for hashX in touched:
                alias = self.hashX_subs.get(hashX)
                if alias:
                    status = await self.subscription_address_status(hashX)
                    changed[alias] = status

            # Check mempool hashXs - the status is a function of the confirmed state of
            # other transactions.
            mempool_statuses = self.mempool_statuses.copy()
            for hashX, old_status in mempool_statuses.items():
                alias = self.hashX_subs.get(hashX)
                if alias:
                    status = await self.subscription_address_status(hashX)
                    if status != old_status:
                        changed[alias] = status

            for alias, status in changed.items():
                if len(alias) == 64:
                    method = 'blockchain.scripthash.subscribe'
                else:
                    method = 'blockchain.address.subscribe'
                await self.send_notification(method, (alias, status))

            if changed:
                es = '' if len(changed) == 1 else 'es'
                self.logger.info(f'notified of {len(changed):,d} address{es}')

        if eventlog_touched:
            matched = eventlog_touched.intersection(self.contract_subs)
            if matched:
                for hashY in matched:
                    hash160, contract_addr, topic = self.contract_subs[hashY]
                    contract_status = await self.hash160_contract_status(hash160, contract_addr, topic)
                    # 1.3
                    method = 'blockchain.hash160.contract.subscribe'
                    await self.send_notification(method, (hash160, contract_addr, contract_status))
                    # 1.4
                    method = 'blockchain.contract.event.subscribe'
                    await self.send_notification(method, (hash160, contract_addr, topic, contract_status))

    async def subscribe_headers_result(self):
        '''The result of a header subscription or notification.'''
        return self.session_mgr.hsub_results

    async def headers_subscribe(self, raw=False):
        '''Subscribe to get raw headers of new blocks.'''
        self.subscribe_headers = True
        self.bump_cost(0.25)
        return await self.subscribe_headers_result()

    async def add_peer(self, features):
        '''Add a peer (but only if the peer resolves to the source).'''
        self.is_peer = True
        self.bump_cost(100.0)
        return await self.peer_mgr.on_add_peer(features, self.remote_address())

    async def peers_subscribe(self):
        '''Return the server peers as a list of (ip, host, details) tuples.'''
        self.bump_cost(1.0)
        return self.peer_mgr.on_peers_subscribe(self.is_tor())

    async def address_status(self, hashX):
        '''Returns an address status.

        Status is a hex string, but must be None if there is no history.
        '''
        # Note history is ordered and mempool unordered in electrum-server
        # For mempool, height is -1 if it has unconfirmed inputs, otherwise 0
        db_history, cost = await self.session_mgr.limited_history(hashX)
        mempool = await self.mempool.transaction_summaries(hashX)

        status = ''.join(f'{hash_to_hex_str(tx_hash)}:'
                         f'{height:d}:'
                         for tx_hash, height in db_history)
        status += ''.join(f'{hash_to_hex_str(tx.hash)}:'
                          f'{-tx.has_unconfirmed_inputs:d}:'
                          for tx in mempool)

        # Add status hashing cost
        self.bump_cost(cost + 0.1 + len(status) * 0.00002)

        if status:
            status = sha256(status.encode()).hex()
        else:
            status = None

        if mempool:
            self.mempool_statuses[hashX] = status
        else:
            self.mempool_statuses.pop(hashX, None)

        return status

    async def subscription_address_status(self, hashX):
        '''As for address_status, but if it can't be calculated the subscription is
        discarded.'''
        try:
            return await self.address_status(hashX)
        except RPCError:
            self.unsubscribe_hashX(hashX)
            return None

    async def hashX_listunspent(self, hashX):
        '''Return the list of UTXOs of a script hash, including mempool
        effects.'''
        utxos = await self.db.all_utxos(hashX)
        utxos = sorted(utxos)
        utxos.extend(await self.mempool.unordered_UTXOs(hashX))
        self.bump_cost(1.0 + len(utxos) / 50)
        spends = await self.mempool.potential_spends(hashX)

        return [{'tx_hash': hash_to_hex_str(utxo.tx_hash),
                 'tx_pos': utxo.tx_pos,
                 'height': utxo.height, 'value': utxo.value}
                for utxo in utxos
                if (utxo.tx_hash, utxo.tx_pos) not in spends]

    async def hashX_subscribe(self, hashX, alias):
        # Store the subscription only after address_status succeeds
        result = await self.address_status(hashX)
        self.hashX_subs[hashX] = alias
        return result

    async def get_balance(self, hashX):
        utxos = await self.db.all_utxos(hashX)
        confirmed = sum(utxo.value for utxo in utxos)
        unconfirmed = await self.mempool.balance_delta(hashX)
        self.bump_cost(1.0 + len(utxos) / 50)
        return {'confirmed': confirmed, 'unconfirmed': unconfirmed}

    async def scripthash_get_balance(self, scripthash):
        '''Return the confirmed and unconfirmed balance of a scripthash.'''
        hashX = scripthash_to_hashX(scripthash)
        return await self.get_balance(hashX)

    async def unconfirmed_history(self, hashX):
        # Note unconfirmed history is unordered in electrum-server
        # height is -1 if it has unconfirmed inputs, otherwise 0
        result = [{'tx_hash': hash_to_hex_str(tx.hash),
                   'height': -tx.has_unconfirmed_inputs,
                   'fee': tx.fee}
                  for tx in await self.mempool.transaction_summaries(hashX)]
        self.bump_cost(0.25 + len(result) / 50)
        return result

    async def confirmed_and_unconfirmed_history(self, hashX):
        # Note history is ordered but unconfirmed is unordered in e-s
        history, cost = await self.session_mgr.limited_history(hashX)
        self.bump_cost(cost)
        conf = [{'tx_hash': hash_to_hex_str(tx_hash), 'height': height}
                for tx_hash, height in history]
        return conf + await self.unconfirmed_history(hashX)

    async def scripthash_get_history(self, scripthash):
        '''Return the confirmed and unconfirmed history of a scripthash.'''
        hashX = scripthash_to_hashX(scripthash)
        return await self.confirmed_and_unconfirmed_history(hashX)

    async def scripthash_get_mempool(self, scripthash):
        '''Return the mempool transactions touching a scripthash.'''
        hashX = scripthash_to_hashX(scripthash)
        return await self.unconfirmed_history(hashX)

    async def scripthash_listunspent(self, scripthash):
        '''Return the list of UTXOs of a scripthash.'''
        hashX = scripthash_to_hashX(scripthash)
        return await self.hashX_listunspent(hashX)

    async def scripthash_subscribe(self, scripthash):
        '''Subscribe to a script hash.

        scripthash: the SHA256 hash of the script to subscribe to'''
        hashX = scripthash_to_hashX(scripthash)
        return await self.hashX_subscribe(hashX, scripthash)

    async def scripthash_unsubscribe(self, scripthash):
        '''Unsubscribe from a script hash.'''
        self.bump_cost(0.1)
        hashX = scripthash_to_hashX(scripthash)
        return self.unsubscribe_hashX(hashX) is not None

    async def _merkle_proof(self, cp_height, height):
        max_height = self.db.db_height
        if not height <= cp_height <= max_height:
            raise RPCError(BAD_REQUEST,
                           f'require header height {height:,d} <= '
                           f'cp_height {cp_height:,d} <= '
                           f'chain height {max_height:,d}')
        branch, root = await self.db.header_branch_and_root(cp_height + 1,
                                                            height)
        return {
            'branch': [hash_to_hex_str(elt) for elt in branch],
            'root': hash_to_hex_str(root),
        }

    async def block_header(self, height, cp_height=0):
        '''Return a raw block header as a hexadecimal string, or as a
        dictionary with a merkle proof.'''
        height = non_negative_integer(height)
        cp_height = non_negative_integer(cp_height)
        raw_header_hex = (await self.session_mgr.raw_header(height)).hex()
        self.bump_cost(1.25 - (cp_height == 0))
        if cp_height == 0:
            return raw_header_hex
        result = {'header': raw_header_hex}
        result.update(await self._merkle_proof(cp_height, height))
        return result

    async def block_get_header(self, height):
        '''The deserialized header at a given height.

        height: the header's height'''
        height = non_negative_integer(height)
        return await self.session_mgr.electrum_header(height)

    async def block_headers_12(self, start_height, count):
        return await self.block_headers(start_height, count)

    async def block_header_13(self, height):
        '''Return a raw block header as a hexadecimal string.

        height: the header's height'''
        return await self.block_header(height)

    async def block_headers(self, start_height, count, cp_height=0):
        '''Return count concatenated block headers as hex for the main chain;
        starting at start_height.

        start_height and count must be non-negative integers.  At most
        MAX_CHUNK_SIZE headers will be returned.
        '''
        start_height = non_negative_integer(start_height)
        count = non_negative_integer(count)
        cp_height = non_negative_integer(cp_height)
        cost = count / 50

        max_size = self.MAX_CHUNK_SIZE
        count = min(count, max_size)
        headers, count = await self.db.read_headers(start_height, count)
        result = {'hex': headers.hex(), 'count': count, 'max': max_size}
        if count and cp_height:
            cost += 1.0
            last_height = start_height + count - 1
            result.update(await self._merkle_proof(cp_height, last_height))
        self.bump_cost(cost)
        return result

    async def block_get_chunk(self, index):
        '''Return a chunk of block headers as a hexadecimal string.

        index: the chunk index'''
        index = non_negative_integer(index)
        size = self.coin.CHUNK_SIZE
        start_height = index * size
        headers, _ = await self.db.read_headers(start_height, size)
        return headers.hex()

    def is_tor(self):
        '''Try to detect if the connection is to a tor hidden service we are
        running.'''
        proxy_address = self.peer_mgr.proxy_address()
        if not proxy_address:
            return False
        return self.remote_address().host == proxy_address.host

    async def replaced_banner(self, banner):
        network_info = await self.daemon_request('getnetworkinfo')
        ni_version = network_info['version']
        major, minor = divmod(ni_version, 1000000)
        minor, revision = divmod(minor, 10000)
        revision //= 100
        daemon_version = '{:d}.{:d}.{:d}'.format(major, minor, revision)
        for pair in [
                ('$SERVER_VERSION', electrumx.version_short),
                ('$SERVER_SUBVERSION', electrumx.version),
                ('$DAEMON_VERSION', daemon_version),
                ('$DAEMON_SUBVERSION', network_info['subversion']),
                ('$DONATION_ADDRESS', self.env.donation_address),
        ]:
            banner = banner.replace(*pair)
        return banner

    async def donation_address(self):
        '''Return the donation address as a string, empty if there is none.'''
        self.bump_cost(0.1)
        return self.env.donation_address

    async def banner(self):
        '''Return the server banner text.'''
        banner = f'You are connected to an {electrumx.version} server.'
        self.bump_cost(0.5)

        if self.is_tor():
            banner_file = self.env.tor_banner_file
        else:
            banner_file = self.env.banner_file
        if banner_file:
            try:
                with codecs.open(banner_file, 'r', 'utf-8') as f:
                    banner = f.read()
            except (OSError, UnicodeDecodeError) as e:
                self.logger.error(f'reading banner file {banner_file}: {e!r}')
            else:
                banner = await self.replaced_banner(banner)

        return banner

    async def relayfee(self):
        '''The minimum fee a low-priority tx must pay in order to be accepted
        to the daemon's memory pool.'''
        self.bump_cost(1.0)
        return await self.daemon_request('relayfee')

    async def estimatefee(self, number):
        '''The estimated transaction fee per kilobyte to be paid for a
        transaction to be included within a certain number of blocks.

        number: the number of blocks
        '''
        number = non_negative_integer(number)
        self.bump_cost(2.0)
        return await self.daemon_request('estimatefee', number)

    async def ping(self):
        '''Serves as a connection keep-alive mechanism and for the client to
        confirm the server is still responding.
        '''
        self.bump_cost(0.1)
        return None

    async def server_version(self, client_name='', protocol_version=None):
        '''Returns the server version as a string.

        client_name: a string identifying the client
        protocol_version: the protocol version spoken by the client
        '''
        self.bump_cost(0.5)
        if self.sv_seen:
            raise RPCError(BAD_REQUEST, f'server.version already sent')
        self.sv_seen = True

        if client_name:
            client_name = str(client_name)
            if self.env.drop_client is not None and \
                    self.env.drop_client.match(client_name):
                raise ReplyAndDisconnect(RPCError(
                    BAD_REQUEST, f'unsupported client: {client_name}'))
            self.client = client_name[:17]

        # Find the highest common protocol version.  Disconnect if
        # that protocol version in unsupported.
        ptuple, client_min = util.protocol_version(
            protocol_version, self.PROTOCOL_MIN, self.PROTOCOL_MAX)

        await self.crash_old_client(ptuple, self.env.coin.CRASH_CLIENT_VER)

        if ptuple is None:
            if client_min > self.PROTOCOL_MIN:
                self.logger.info(f'client requested future protocol version '
                                 f'{util.version_string(client_min)} '
                                 f'- is your software out of date?')
            raise ReplyAndDisconnect(RPCError(
                BAD_REQUEST, f'unsupported protocol version: {protocol_version}'))
        self.set_request_handlers(ptuple)

        return (electrumx.version, self.protocol_version_string())

    async def crash_old_client(self, ptuple, crash_client_ver):
        if crash_client_ver:
            client_ver = util.protocol_tuple(self.client)
            is_old_protocol = ptuple is None or ptuple <= (1, 2)
            is_old_client = client_ver != (0,) and client_ver <= crash_client_ver
            if is_old_protocol and is_old_client:
                self.logger.info(f'attempting to crash old client with version {self.client}')
                # this can crash electrum client 2.6 <= v < 3.1.2
                await self.send_notification('blockchain.relayfee', ())
                # this can crash electrum client (v < 2.8.2) UNION (3.0.0 <= v < 3.3.0)
                await self.send_notification('blockchain.estimatefee', ())

    async def transaction_broadcast(self, raw_tx):
        '''Broadcast a raw transaction to the network.

        raw_tx: the raw transaction as a hexadecimal string'''
        self.bump_cost(0.25 + len(raw_tx) / 5000)
        # This returns errors as JSON RPC errors, as is natural
        try:
            hex_hash = await self.session_mgr.broadcast_transaction(raw_tx)
        except DaemonError as e:
            error, = e.args
            message = error['message']
            self.logger.info(f'error sending transaction: {message}')
            raise RPCError(BAD_REQUEST, 'the transaction was rejected by '
                           f'network rules.\n\n{message}\n[{raw_tx}]')
        else:
            self.txs_sent += 1
            client_ver = util.protocol_tuple(self.client)
            if client_ver != (0, ):
                msg = self.coin.warn_old_client_on_tx_broadcast(client_ver)
                if msg:
                    self.logger.info(f'sent tx: {hex_hash}. and warned user to upgrade their '
                                     f'client from {self.client}')
                    return msg

            self.logger.info(f'sent tx: {hex_hash}')
            return hex_hash

    async def transaction_get(self, tx_hash, verbose=False):
        '''Return the serialized raw transaction given its hash

        tx_hash: the transaction hash as a hexadecimal string
        verbose: passed on to the daemon
        '''
        assert_tx_hash(tx_hash)
        if verbose not in (True, False):
            raise RPCError(BAD_REQUEST, f'"verbose" must be a boolean')

        self.bump_cost(1.0)
        return await self.daemon_request('getrawtransaction', tx_hash, verbose)

    async def _block_hash_and_tx_hashes(self, height):
        '''Returns a pair (block_hash, tx_hashes) for the main chain block at
        the given height.

        block_hash is a hexadecimal string, and tx_hashes is an
        ordered list of hexadecimal strings.
        '''
        height = non_negative_integer(height)
        hex_hashes = await self.daemon_request('block_hex_hashes', height, 1)
        block_hash = hex_hashes[0]
        block = await self.daemon_request('deserialised_block', block_hash)
        return block_hash, block['tx']

    def _get_merkle_branch(self, tx_hashes, tx_pos):
        '''Return a merkle branch to a transaction.

        tx_hashes: ordered list of hex strings of tx hashes in a block
        tx_pos: index of transaction in tx_hashes to create branch for
        '''
        hashes = [hex_str_to_hash(hash) for hash in tx_hashes]
        branch, root = self.db.merkle.branch_and_root(hashes, tx_pos)
        branch = [hash_to_hex_str(hash) for hash in branch]
        return branch

    async def transaction_merkle(self, tx_hash, height):
        '''Return the merkle branch to a confirmed transaction given its hash
        and height.

        tx_hash: the transaction hash as a hexadecimal string
        height: the height of the block it is in
        '''
        tx_hash = assert_tx_hash(tx_hash)
        height = non_negative_integer(height)

        branch, tx_pos, cost = await self.session_mgr.merkle_branch_for_tx_hash(
            height, tx_hash)
        self.bump_cost(cost)

        return {"block_height": height, "merkle": branch, "pos": tx_pos}

    async def transaction_id_from_pos(self, height, tx_pos, merkle=False):
        '''Return the txid and optionally a merkle proof, given
        a block height and position in the block.
        '''
        tx_pos = non_negative_integer(tx_pos)
        height = non_negative_integer(height)
        if merkle not in (True, False):
            raise RPCError(BAD_REQUEST, f'"merkle" must be a boolean')

        if merkle:
            branch, tx_hash, cost = await self.session_mgr.merkle_branch_for_tx_pos(
                height, tx_pos)
            self.bump_cost(cost)
            return {"tx_hash": tx_hash, "merkle": branch}
        else:
            tx_hashes, cost = await self.session_mgr.tx_hashes_at_blockheight(height)
            try:
                tx_hash = tx_hashes[tx_pos]
            except IndexError:
                raise RPCError(BAD_REQUEST,
                               f'no tx at position {tx_pos:,d} in block at height {height:,d}')
            self.bump_cost(cost)
            return hash_to_hex_str(tx_hash)

    async def compact_fee_histogram(self):
        self.bump_cost(1.0)
        return await self.mempool.compact_fee_histogram()

    async def contract_call(self, address, data, sender='', result_type=None):
        result = await self.daemon_request('callcontract', address, data, sender)
        if not result_type:
            return result
        else:
            return util.parse_call_output(result, result_type)

    async def transaction_get_receipt(self, txid):
        return await self.daemon_request('gettransactionreceipt', txid)

    async def token_get_info(self, token_address):
        name = await self.contract_call(token_address, '06fdde03')
        decimals = await self.contract_call(token_address, '313ce567')
        total_supply = await self.contract_call(token_address, '18160ddd')
        symbol = await self.contract_call(token_address, '95d89b41')
        return {
            'name': util.parse_call_output(name, 'str'),
            'decimals': util.parse_call_output(decimals, 'int'),
            'total_supply': util.parse_call_output(total_supply, 'int'),
            'symbol': util.parse_call_output(symbol, 'str')
        }

    async def contract_event_get_history(self, hash160, contract_addr, topic):
        hashY = self.coin.hash160_contract_to_hashY(hash160, contract_addr)
        hashY_topic = hashY + topic.encode()[:TOPIC_LEN]
        eventlogs, _ = await self.session_mgr.limited_eventlog(hashY_topic)
        conf = [{'tx_hash': hash_to_hex_str(tx_hash),
                 'height': height,
                 'log_index': log_index}
                for tx_hash, height, log_index in eventlogs]
        return conf

    async def hash160_contract_status(self, hash160, contract_addr, topic):
        eventlogs = await self.contract_event_get_history(hash160, contract_addr, topic)
        status = ':'.join('{}:{:d}:{:d}'.format(
            dic.get('tx_hash'),
            int(dic.get('height')),
            int(dic.get('log_index'))
        )
                         for dic in eventlogs)
        if status:
            status = sha256(status.encode('ascii')).hex()
        else:
            status = None
        return status

    async def contract_event_subscribe(self, hash160, contract_addr, topic):
        hashY = self.coin.hash160_contract_to_hashY(hash160, contract_addr)
        hashY_topic = hashY + topic.encode()[:TOPIC_LEN]
        self.contract_subs[hashY_topic] = (hash160, contract_addr, topic)
        return await self.hash160_contract_status(hash160, contract_addr, topic)

    def set_request_handlers(self, ptuple):
        self.protocol_tuple = ptuple

        handlers = {
            'blockchain.block.get_chunk': self.block_get_chunk,  # 1.5
            'blockchain.block.get_header': self.block_get_header,  # 1.5
            'blockchain.block.header': self.block_header,
            'blockchain.block.headers': self.block_headers,
            'blockchain.estimatefee': self.estimatefee,
            'blockchain.relayfee': self.relayfee,
            'blockchain.scripthash.get_balance': self.scripthash_get_balance,
            'blockchain.scripthash.get_history': self.scripthash_get_history,
            'blockchain.scripthash.get_mempool': self.scripthash_get_mempool,
            'blockchain.scripthash.listunspent': self.scripthash_listunspent,
            'blockchain.scripthash.subscribe': self.scripthash_subscribe,
            'blockchain.transaction.broadcast': self.transaction_broadcast,
            'blockchain.transaction.get': self.transaction_get,
            'blockchain.transaction.get_merkle': self.transaction_merkle,
            'blockchain.transaction.id_from_pos': self.transaction_id_from_pos,
            'mempool.get_fee_histogram': self.mempool.compact_fee_histogram,
            # 'server.add_peer': self.add_peer,
            'server.banner': self.banner,
            'server.donation_address': self.donation_address,
            'server.features': self.server_features_async,
            #'server.peers.subscribe': self.peers_subscribe,
            'server.ping': self.ping,
            'server.version': self.server_version,
            'blockchain.headers.subscribe': self.headers_subscribe,
            'blockchain.contract.call': self.contract_call,
            'blockchain.contract.event.subscribe': self.contract_event_subscribe,
            'blockchain.contract.event.get_history': self.contract_event_get_history,
            'blochchain.transaction.get_receipt': self.transaction_get_receipt,
            'blockchain.token.get_info': self.token_get_info,
        }

        self.request_handlers = handlers


class LocalRPC(SessionBase):
    '''A local TCP RPC server session.'''

    def __init__(self, *args, **kwargs):
        super().__init__(*args, **kwargs)
        self.client = 'RPC'
        self.connection.max_response_size = 0

    def protocol_version_string(self):
<<<<<<< HEAD
        return 'RPC'
=======
        return 'RPC'


class DashElectrumX(ElectrumX):
    '''A TCP server that handles incoming Electrum Dash connections.'''

    def __init__(self, *args, **kwargs):
        super().__init__(*args, **kwargs)
        self.mns = set()
        self.mn_cache_height = 0
        self.mn_cache = []

    def set_request_handlers(self, ptuple):
        super().set_request_handlers(ptuple)
        self.request_handlers.update({
            'masternode.announce.broadcast':
            self.masternode_announce_broadcast,
            'masternode.subscribe': self.masternode_subscribe,
            'masternode.list': self.masternode_list,
            'protx.diff': self.protx_diff,
            'protx.info': self.protx_info,
        })

    async def notify(self, touched, height_changed):
        '''Notify the client about changes in masternode list.'''
        await super().notify(touched, height_changed)
        for mn in self.mns.copy():
            status = await self.daemon_request('masternode_list',
                                               ['status', mn])
            await self.send_notification('masternode.subscribe',
                                         [mn, status.get(mn)])

    # Masternode command handlers
    async def masternode_announce_broadcast(self, signmnb):
        '''Pass through the masternode announce message to be broadcast
        by the daemon.

        signmnb: signed masternode broadcast message.'''
        try:
            return await self.daemon_request('masternode_broadcast',
                                             ['relay', signmnb])
        except DaemonError as e:
            error, = e.args
            message = error['message']
            self.logger.info(f'masternode_broadcast: {message}')
            raise RPCError(BAD_REQUEST, 'the masternode broadcast was '
                           f'rejected.\n\n{message}\n[{signmnb}]')

    async def masternode_subscribe(self, collateral):
        '''Returns the status of masternode.

        collateral: masternode collateral.
        '''
        result = await self.daemon_request('masternode_list',
                                           ['status', collateral])
        if result is not None:
            self.mns.add(collateral)
            return result.get(collateral)
        return None

    async def masternode_list(self, payees):
        '''
        Returns the list of masternodes.

        payees: a list of masternode payee addresses.
        '''
        if not isinstance(payees, list):
            raise RPCError(BAD_REQUEST, 'expected a list of payees')

        def get_masternode_payment_queue(mns):
            '''Returns the calculated position in the payment queue for all the
            valid masterernodes in the given mns list.

            mns: a list of masternodes information.
            '''
            now = int(datetime.datetime.utcnow().strftime("%s"))
            mn_queue = []

            # Only ENABLED masternodes are considered for the list.
            for line in mns:
                mnstat = mns[line].split()
                if mnstat[0] == 'ENABLED':
                    # if last paid time == 0
                    if int(mnstat[5]) == 0:
                        # use active seconds
                        mnstat.append(int(mnstat[4]))
                    else:
                        # now minus last paid
                        delta = now - int(mnstat[5])
                        # if > active seconds, use active seconds
                        if delta >= int(mnstat[4]):
                            mnstat.append(int(mnstat[4]))
                        # use active seconds
                        else:
                            mnstat.append(delta)
                    mn_queue.append(mnstat)
            mn_queue = sorted(mn_queue, key=lambda x: x[8], reverse=True)
            return mn_queue

        def get_payment_position(payment_queue, address):
            '''
            Returns the position of the payment list for the given address.

            payment_queue: position in the payment queue for the masternode.
            address: masternode payee address.
            '''
            position = -1
            for pos, mn in enumerate(payment_queue, start=1):
                if mn[2] == address:
                    position = pos
                    break
            return position

        # Accordingly with the masternode payment queue, a custom list
        # with the masternode information including the payment
        # position is returned.
        cache = self.session_mgr.mn_cache
        if not cache or self.session_mgr.mn_cache_height != self.db.db_height:
            full_mn_list = await self.daemon_request('masternode_list',
                                                     ['full'])
            mn_payment_queue = get_masternode_payment_queue(full_mn_list)
            mn_payment_count = len(mn_payment_queue)
            mn_list = []
            for key, value in full_mn_list.items():
                mn_data = value.split()
                mn_info = {}
                mn_info['vin'] = key
                mn_info['status'] = mn_data[0]
                mn_info['protocol'] = mn_data[1]
                mn_info['payee'] = mn_data[2]
                mn_info['lastseen'] = mn_data[3]
                mn_info['activeseconds'] = mn_data[4]
                mn_info['lastpaidtime'] = mn_data[5]
                mn_info['lastpaidblock'] = mn_data[6]
                mn_info['ip'] = mn_data[7]
                mn_info['paymentposition'] = get_payment_position(
                    mn_payment_queue, mn_info['payee'])
                mn_info['inselection'] = (
                    mn_info['paymentposition'] < mn_payment_count // 10)
                hashX = self.coin.address_to_hashX(mn_info['payee'])
                balance = await self.get_balance(hashX)
                mn_info['balance'] = (sum(balance.values())
                                      / self.coin.VALUE_PER_COIN)
                mn_list.append(mn_info)
            cache.clear()
            cache.extend(mn_list)
            self.session_mgr.mn_cache_height = self.db.db_height

        # If payees is an empty list the whole masternode list is returned
        if payees:
            return [mn for mn in cache if mn['payee'] in payees]
        else:
            return cache

    async def protx_diff(self, base_height, height):
        '''
        Calculates a diff between two deterministic masternode lists.
        The result also contains proof data.

        base_height: The starting block height (starting from 1).
        height: The ending block height.
        '''
        if not isinstance(base_height, int) or not isinstance(height, int):
            raise RPCError(BAD_REQUEST, 'expected a int block heights')

        max_height = self.db.db_height
        if (not 1 <= base_height <= max_height or
                not base_height <= height <= max_height):
            raise RPCError(BAD_REQUEST,
                           f'require 1 <= base_height {base_height:,d} <= '
                           f'height {height:,d} <= '
                           f'chain height {max_height:,d}')

        return await self.daemon_request('protx',
                                         ('diff', base_height, height))

    async def protx_info(self, protx_hash):
        '''
        Returns detailed information about a deterministic masternode.

        protx_hash: The hash of the initial ProRegTx
        '''
        if not isinstance(protx_hash, str):
            raise RPCError(BAD_REQUEST, 'expected protx hash string')

        res = await self.daemon_request('protx', ('info', protx_hash))
        if 'wallet' in res:
            del res['wallet']
        return res


class SmartCashElectrumX(DashElectrumX):
    '''A TCP server that handles incoming Electrum-SMART connections.'''

    def set_request_handlers(self, ptuple):
        super().set_request_handlers(ptuple)
        self.request_handlers.update({
            'smartrewards.current': self.smartrewards_current,
            'smartrewards.check': self.smartrewards_check
        })

    async def smartrewards_current(self):
        '''Returns the current smartrewards info.'''
        result = await self.daemon_request('smartrewards', ['current'])
        if result is not None:
            return result
        return None

    async def smartrewards_check(self, addr):
        '''
        Returns the status of an address

        addr: a single smartcash address
        '''
        result = await self.daemon_request('smartrewards', ['check', addr])
        if result is not None:
            return result
        return None


class AuxPoWElectrumX(ElectrumX):
    async def block_header(self, height, cp_height=0):
        result = await super().block_header(height, cp_height)

        # Older protocol versions don't truncate AuxPoW
        if self.protocol_tuple < (1, 4, 1):
            return result

        # Not covered by a checkpoint; return full AuxPoW data
        if cp_height == 0:
            return result

        # Covered by a checkpoint; truncate AuxPoW data
        result['header'] = self.truncate_auxpow(result['header'], height)
        return result

    async def block_headers(self, start_height, count, cp_height=0):
        result = await super().block_headers(start_height, count, cp_height)

        # Older protocol versions don't truncate AuxPoW
        if self.protocol_tuple < (1, 4, 1):
            return result

        # Not covered by a checkpoint; return full AuxPoW data
        if cp_height == 0:
            return result

        # Covered by a checkpoint; truncate AuxPoW data
        result['hex'] = self.truncate_auxpow(result['hex'], start_height)
        return result

    def truncate_auxpow(self, headers_full_hex, start_height):
        height = start_height
        headers_full = util.hex_to_bytes(headers_full_hex)
        cursor = 0
        headers = bytearray()

        while cursor < len(headers_full):
            headers.extend(headers_full[cursor:cursor+self.coin.TRUNCATED_HEADER_SIZE])
            cursor += self.db.dynamic_header_len(height)
            height += 1

        return headers.hex()
>>>>>>> bec0ec58
<|MERGE_RESOLUTION|>--- conflicted
+++ resolved
@@ -1592,270 +1592,4 @@
         self.connection.max_response_size = 0
 
     def protocol_version_string(self):
-<<<<<<< HEAD
-        return 'RPC'
-=======
-        return 'RPC'
-
-
-class DashElectrumX(ElectrumX):
-    '''A TCP server that handles incoming Electrum Dash connections.'''
-
-    def __init__(self, *args, **kwargs):
-        super().__init__(*args, **kwargs)
-        self.mns = set()
-        self.mn_cache_height = 0
-        self.mn_cache = []
-
-    def set_request_handlers(self, ptuple):
-        super().set_request_handlers(ptuple)
-        self.request_handlers.update({
-            'masternode.announce.broadcast':
-            self.masternode_announce_broadcast,
-            'masternode.subscribe': self.masternode_subscribe,
-            'masternode.list': self.masternode_list,
-            'protx.diff': self.protx_diff,
-            'protx.info': self.protx_info,
-        })
-
-    async def notify(self, touched, height_changed):
-        '''Notify the client about changes in masternode list.'''
-        await super().notify(touched, height_changed)
-        for mn in self.mns.copy():
-            status = await self.daemon_request('masternode_list',
-                                               ['status', mn])
-            await self.send_notification('masternode.subscribe',
-                                         [mn, status.get(mn)])
-
-    # Masternode command handlers
-    async def masternode_announce_broadcast(self, signmnb):
-        '''Pass through the masternode announce message to be broadcast
-        by the daemon.
-
-        signmnb: signed masternode broadcast message.'''
-        try:
-            return await self.daemon_request('masternode_broadcast',
-                                             ['relay', signmnb])
-        except DaemonError as e:
-            error, = e.args
-            message = error['message']
-            self.logger.info(f'masternode_broadcast: {message}')
-            raise RPCError(BAD_REQUEST, 'the masternode broadcast was '
-                           f'rejected.\n\n{message}\n[{signmnb}]')
-
-    async def masternode_subscribe(self, collateral):
-        '''Returns the status of masternode.
-
-        collateral: masternode collateral.
-        '''
-        result = await self.daemon_request('masternode_list',
-                                           ['status', collateral])
-        if result is not None:
-            self.mns.add(collateral)
-            return result.get(collateral)
-        return None
-
-    async def masternode_list(self, payees):
-        '''
-        Returns the list of masternodes.
-
-        payees: a list of masternode payee addresses.
-        '''
-        if not isinstance(payees, list):
-            raise RPCError(BAD_REQUEST, 'expected a list of payees')
-
-        def get_masternode_payment_queue(mns):
-            '''Returns the calculated position in the payment queue for all the
-            valid masterernodes in the given mns list.
-
-            mns: a list of masternodes information.
-            '''
-            now = int(datetime.datetime.utcnow().strftime("%s"))
-            mn_queue = []
-
-            # Only ENABLED masternodes are considered for the list.
-            for line in mns:
-                mnstat = mns[line].split()
-                if mnstat[0] == 'ENABLED':
-                    # if last paid time == 0
-                    if int(mnstat[5]) == 0:
-                        # use active seconds
-                        mnstat.append(int(mnstat[4]))
-                    else:
-                        # now minus last paid
-                        delta = now - int(mnstat[5])
-                        # if > active seconds, use active seconds
-                        if delta >= int(mnstat[4]):
-                            mnstat.append(int(mnstat[4]))
-                        # use active seconds
-                        else:
-                            mnstat.append(delta)
-                    mn_queue.append(mnstat)
-            mn_queue = sorted(mn_queue, key=lambda x: x[8], reverse=True)
-            return mn_queue
-
-        def get_payment_position(payment_queue, address):
-            '''
-            Returns the position of the payment list for the given address.
-
-            payment_queue: position in the payment queue for the masternode.
-            address: masternode payee address.
-            '''
-            position = -1
-            for pos, mn in enumerate(payment_queue, start=1):
-                if mn[2] == address:
-                    position = pos
-                    break
-            return position
-
-        # Accordingly with the masternode payment queue, a custom list
-        # with the masternode information including the payment
-        # position is returned.
-        cache = self.session_mgr.mn_cache
-        if not cache or self.session_mgr.mn_cache_height != self.db.db_height:
-            full_mn_list = await self.daemon_request('masternode_list',
-                                                     ['full'])
-            mn_payment_queue = get_masternode_payment_queue(full_mn_list)
-            mn_payment_count = len(mn_payment_queue)
-            mn_list = []
-            for key, value in full_mn_list.items():
-                mn_data = value.split()
-                mn_info = {}
-                mn_info['vin'] = key
-                mn_info['status'] = mn_data[0]
-                mn_info['protocol'] = mn_data[1]
-                mn_info['payee'] = mn_data[2]
-                mn_info['lastseen'] = mn_data[3]
-                mn_info['activeseconds'] = mn_data[4]
-                mn_info['lastpaidtime'] = mn_data[5]
-                mn_info['lastpaidblock'] = mn_data[6]
-                mn_info['ip'] = mn_data[7]
-                mn_info['paymentposition'] = get_payment_position(
-                    mn_payment_queue, mn_info['payee'])
-                mn_info['inselection'] = (
-                    mn_info['paymentposition'] < mn_payment_count // 10)
-                hashX = self.coin.address_to_hashX(mn_info['payee'])
-                balance = await self.get_balance(hashX)
-                mn_info['balance'] = (sum(balance.values())
-                                      / self.coin.VALUE_PER_COIN)
-                mn_list.append(mn_info)
-            cache.clear()
-            cache.extend(mn_list)
-            self.session_mgr.mn_cache_height = self.db.db_height
-
-        # If payees is an empty list the whole masternode list is returned
-        if payees:
-            return [mn for mn in cache if mn['payee'] in payees]
-        else:
-            return cache
-
-    async def protx_diff(self, base_height, height):
-        '''
-        Calculates a diff between two deterministic masternode lists.
-        The result also contains proof data.
-
-        base_height: The starting block height (starting from 1).
-        height: The ending block height.
-        '''
-        if not isinstance(base_height, int) or not isinstance(height, int):
-            raise RPCError(BAD_REQUEST, 'expected a int block heights')
-
-        max_height = self.db.db_height
-        if (not 1 <= base_height <= max_height or
-                not base_height <= height <= max_height):
-            raise RPCError(BAD_REQUEST,
-                           f'require 1 <= base_height {base_height:,d} <= '
-                           f'height {height:,d} <= '
-                           f'chain height {max_height:,d}')
-
-        return await self.daemon_request('protx',
-                                         ('diff', base_height, height))
-
-    async def protx_info(self, protx_hash):
-        '''
-        Returns detailed information about a deterministic masternode.
-
-        protx_hash: The hash of the initial ProRegTx
-        '''
-        if not isinstance(protx_hash, str):
-            raise RPCError(BAD_REQUEST, 'expected protx hash string')
-
-        res = await self.daemon_request('protx', ('info', protx_hash))
-        if 'wallet' in res:
-            del res['wallet']
-        return res
-
-
-class SmartCashElectrumX(DashElectrumX):
-    '''A TCP server that handles incoming Electrum-SMART connections.'''
-
-    def set_request_handlers(self, ptuple):
-        super().set_request_handlers(ptuple)
-        self.request_handlers.update({
-            'smartrewards.current': self.smartrewards_current,
-            'smartrewards.check': self.smartrewards_check
-        })
-
-    async def smartrewards_current(self):
-        '''Returns the current smartrewards info.'''
-        result = await self.daemon_request('smartrewards', ['current'])
-        if result is not None:
-            return result
-        return None
-
-    async def smartrewards_check(self, addr):
-        '''
-        Returns the status of an address
-
-        addr: a single smartcash address
-        '''
-        result = await self.daemon_request('smartrewards', ['check', addr])
-        if result is not None:
-            return result
-        return None
-
-
-class AuxPoWElectrumX(ElectrumX):
-    async def block_header(self, height, cp_height=0):
-        result = await super().block_header(height, cp_height)
-
-        # Older protocol versions don't truncate AuxPoW
-        if self.protocol_tuple < (1, 4, 1):
-            return result
-
-        # Not covered by a checkpoint; return full AuxPoW data
-        if cp_height == 0:
-            return result
-
-        # Covered by a checkpoint; truncate AuxPoW data
-        result['header'] = self.truncate_auxpow(result['header'], height)
-        return result
-
-    async def block_headers(self, start_height, count, cp_height=0):
-        result = await super().block_headers(start_height, count, cp_height)
-
-        # Older protocol versions don't truncate AuxPoW
-        if self.protocol_tuple < (1, 4, 1):
-            return result
-
-        # Not covered by a checkpoint; return full AuxPoW data
-        if cp_height == 0:
-            return result
-
-        # Covered by a checkpoint; truncate AuxPoW data
-        result['hex'] = self.truncate_auxpow(result['hex'], start_height)
-        return result
-
-    def truncate_auxpow(self, headers_full_hex, start_height):
-        height = start_height
-        headers_full = util.hex_to_bytes(headers_full_hex)
-        cursor = 0
-        headers = bytearray()
-
-        while cursor < len(headers_full):
-            headers.extend(headers_full[cursor:cursor+self.coin.TRUNCATED_HEADER_SIZE])
-            cursor += self.db.dynamic_header_len(height)
-            height += 1
-
-        return headers.hex()
->>>>>>> bec0ec58
+        return 'RPC'